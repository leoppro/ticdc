--- conflicted
+++ resolved
@@ -121,13 +121,8 @@
 		AdvertiseAddr: conf.AdvertiseAddr,
 		Version:       version.ReleaseVersion,
 	}
-<<<<<<< HEAD
-	processorManager := processor.NewManager(pdCli, credential, info, sess.Lease())
-	log.Info("creating capture", zap.String("capture-id", id), util.ZapFieldCapture(ctx))
-=======
 	processorManager := processor.NewManager()
 	log.Info("creating capture", zap.String("capture-id", id), util.ZapFieldCapture(stdCtx))
->>>>>>> aecfd265
 
 	c = &Capture{
 		processors:       make(map[string]*oldProcessor),
