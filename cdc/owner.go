--- conflicted
+++ resolved
@@ -1046,19 +1046,12 @@
 			if err != nil {
 				return errors.Trace(err)
 			}
-<<<<<<< HEAD
-			// remove all positions because the old positions may be include an error
-			err = o.etcdClient.RemoveAllTaskPositions(ctx, job.CfID)
-			if err != nil {
-				return errors.Trace(err)
-=======
 			if config.NewReplicaImpl {
 				// remove all positions because the old positions may be include an error
 				err = o.etcdClient.RemoveAllTaskPositions(ctx, job.CfID)
 				if err != nil {
 					return errors.Trace(err)
 				}
->>>>>>> 3b5b9aae
 			}
 		}
 		// TODO: we need a better admin job workflow. Supposing uses create
