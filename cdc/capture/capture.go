--- conflicted
+++ resolved
@@ -130,12 +130,8 @@
 		// if capture suicided, reset the capture and run again.
 		// if the canceled error throw, there are two possible scenarios:
 		//   1. the internal context canceled, it means some error happened in the internal, and the routine is exited, we should restart the capture
-<<<<<<< HEAD
-		//   2. the parent context canceled, it means that the caller of the capture hope the capture to exit, and this loop will be exited in the above `select` block
-=======
 		//   2. the parent context canceled, it means that the caller of the capture hope the capture to exit, and this loop will return in the above `select` block
 		// TODO: make sure the internal cancel should return the real error instead of context.Canceled
->>>>>>> cfebf7d8
 		if cerror.ErrCaptureSuicide.Equal(err) || context.Canceled == errors.Cause(err) {
 			log.Info("capture recovered", zap.String("capture-id", c.info.ID))
 			continue
