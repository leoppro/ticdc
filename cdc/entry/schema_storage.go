// Copyright 2020 PingCAP, Inc.
//
// Licensed under the Apache License, Version 2.0 (the "License");
// you may not use this file except in compliance with the License.
// You may obtain a copy of the License at
//
//     http://www.apache.org/licenses/LICENSE-2.0
//
// Unless required by applicable law or agreed to in writing, software
// distributed under the License is distributed on an "AS IS" BASIS,
// See the License for the specific language governing permissions and
// limitations under the License.

package entry

import (
	"context"
	"sort"
	"sync"
	"sync/atomic"
	"time"

	"github.com/cenkalti/backoff"
	"github.com/pingcap/errors"
	"github.com/pingcap/log"
	timodel "github.com/pingcap/parser/model"
	"github.com/pingcap/ticdc/cdc/model"
	cerror "github.com/pingcap/ticdc/pkg/errors"
	"github.com/pingcap/ticdc/pkg/filter"
	"github.com/pingcap/ticdc/pkg/retry"
	timeta "github.com/pingcap/tidb/meta"
	"go.uber.org/zap"
	"go.uber.org/zap/zapcore"
)

// schemaSnapshot stores the source TiDB all schema information
// schemaSnapshot is a READ ONLY struct
type schemaSnapshot struct {
	tableNameToID  map[model.TableName]int64
	schemaNameToID map[string]int64

	schemas        map[int64]*timodel.DBInfo
	tables         map[int64]*model.TableInfo
	partitionTable map[int64]*model.TableInfo

	// key is schemaID and value is tableIDs
	tableInSchema map[int64][]int64

	truncateTableID   map[int64]struct{}
	ineligibleTableID map[int64]struct{}

	currentTs uint64

	// if explicit is true, treat tables without explicit row id as eligible
	explicitTables bool
}

// SingleSchemaSnapshot is a single schema snapshot independent of schema storage
type SingleSchemaSnapshot = schemaSnapshot

// HandleDDL handles the ddl job
func (s *SingleSchemaSnapshot) HandleDDL(job *timodel.Job) error {
	return s.handleDDL(job)
}

// PreTableInfo returns the table info which will be overwritten by the specified job
func (s *SingleSchemaSnapshot) PreTableInfo(job *timodel.Job) (*model.TableInfo, error) {
	switch job.Type {
	case timodel.ActionCreateSchema, timodel.ActionModifySchemaCharsetAndCollate, timodel.ActionDropSchema:
		return nil, nil
	case timodel.ActionCreateTable, timodel.ActionCreateView, timodel.ActionRecoverTable:
		// no pre table info
		return nil, nil
	case timodel.ActionRenameTable, timodel.ActionDropTable, timodel.ActionDropView, timodel.ActionTruncateTable:
		// get the table will be dropped
		table, ok := s.TableByID(job.TableID)
		if !ok {
			return nil, cerror.ErrSchemaStorageTableMiss.GenWithStackByArgs(job.TableID)
		}
		return table, nil
	default:
		binlogInfo := job.BinlogInfo
		if binlogInfo == nil {
			log.Warn("ignore a invalid DDL job", zap.Reflect("job", job))
			return nil, nil
		}
		tbInfo := binlogInfo.TableInfo
		if tbInfo == nil {
			log.Warn("ignore a invalid DDL job", zap.Reflect("job", job))
			return nil, nil
		}
		tableID := tbInfo.ID
		table, ok := s.TableByID(tableID)
		if !ok {
			return nil, cerror.ErrSchemaStorageTableMiss.GenWithStackByArgs(job.TableID)
		}
		return table, nil
	}
}

// NewSingleSchemaSnapshotFromMeta creates a new single schema snapshot from a tidb meta
func NewSingleSchemaSnapshotFromMeta(meta *timeta.Meta, currentTs uint64, explicitTables bool) (*SingleSchemaSnapshot, error) {
<<<<<<< HEAD
=======
	// meta is nil only in unit tests
>>>>>>> 22f2adac
	if meta == nil {
		snap := newEmptySchemaSnapshot(explicitTables)
		snap.currentTs = currentTs
		return snap, nil
	}
	return newSchemaSnapshotFromMeta(meta, currentTs, explicitTables)
}

func newEmptySchemaSnapshot(explicitTables bool) *schemaSnapshot {
	return &schemaSnapshot{
		tableNameToID:  make(map[model.TableName]int64),
		schemaNameToID: make(map[string]int64),

		schemas:        make(map[int64]*timodel.DBInfo),
		tables:         make(map[int64]*model.TableInfo),
		partitionTable: make(map[int64]*model.TableInfo),

		tableInSchema:     make(map[int64][]int64),
		truncateTableID:   make(map[int64]struct{}),
		ineligibleTableID: make(map[int64]struct{}),

		explicitTables: explicitTables,
	}
}

func newSchemaSnapshotFromMeta(meta *timeta.Meta, currentTs uint64, explicitTables bool) (*schemaSnapshot, error) {
	snap := newEmptySchemaSnapshot(explicitTables)
	dbinfos, err := meta.ListDatabases()
	if err != nil {
		return nil, cerror.WrapError(cerror.ErrMetaListDatabases, err)
	}
	for _, dbinfo := range dbinfos {
		snap.schemas[dbinfo.ID] = dbinfo
		snap.schemaNameToID[dbinfo.Name.O] = dbinfo.ID
	}
	for schemaID, dbinfo := range snap.schemas {
		tableInfos, err := meta.ListTables(schemaID)
		if err != nil {
			return nil, cerror.WrapError(cerror.ErrMetaListDatabases, err)
		}
		snap.tableInSchema[schemaID] = make([]int64, 0, len(tableInfos))
		for _, tableInfo := range tableInfos {
			snap.tableInSchema[schemaID] = append(snap.tableInSchema[schemaID], tableInfo.ID)
			tableInfo := model.WrapTableInfo(dbinfo.ID, dbinfo.Name.O, currentTs, tableInfo)
			snap.tables[tableInfo.ID] = tableInfo
			snap.tableNameToID[model.TableName{Schema: dbinfo.Name.O, Table: tableInfo.Name.O}] = tableInfo.ID
			isEligible := tableInfo.IsEligible(explicitTables)
			if !isEligible {
				snap.ineligibleTableID[tableInfo.ID] = struct{}{}
			}
			if pi := tableInfo.GetPartitionInfo(); pi != nil {
				for _, partition := range pi.Definitions {
					snap.partitionTable[partition.ID] = tableInfo
					if !isEligible {
						snap.ineligibleTableID[partition.ID] = struct{}{}
					}
				}
			}
		}
	}
	snap.currentTs = currentTs
	return snap, nil
}

func (s *schemaSnapshot) PrintStatus(logger func(msg string, fields ...zap.Field)) {
	logger("[SchemaSnap] Start to print status", zap.Uint64("currentTs", s.currentTs))
	for id, dbInfo := range s.schemas {
		logger("[SchemaSnap] --> Schemas", zap.Int64("schemaID", id), zap.Reflect("dbInfo", dbInfo))
		// check schemaNameToID
		if schemaID, exist := s.schemaNameToID[dbInfo.Name.O]; !exist || schemaID != id {
			logger("[SchemaSnap] ----> schemaNameToID item lost", zap.String("name", dbInfo.Name.O), zap.Int64("schemaNameToID", s.schemaNameToID[dbInfo.Name.O]))
		}
	}
	if len(s.schemaNameToID) != len(s.schemas) {
		logger("[SchemaSnap] schemaNameToID length mismatch schemas")
		for schemaName, schemaID := range s.schemaNameToID {
			logger("[SchemaSnap] --> schemaNameToID", zap.String("schemaName", schemaName), zap.Int64("schemaID", schemaID))
		}
	}
	for id, tableInfo := range s.tables {
		logger("[SchemaSnap] --> Tables", zap.Int64("tableID", id), zap.Stringer("tableInfo", tableInfo))
		// check tableNameToID
		if tableID, exist := s.tableNameToID[tableInfo.TableName]; !exist || tableID != id {
			logger("[SchemaSnap] ----> tableNameToID item lost", zap.Stringer("name", tableInfo.TableName), zap.Int64("tableNameToID", s.tableNameToID[tableInfo.TableName]))
		}
	}
	if len(s.tableNameToID) != len(s.tables) {
		logger("[SchemaSnap] tableNameToID length mismatch tables")
		for tableName, tableID := range s.tableNameToID {
			logger("[SchemaSnap] --> tableNameToID", zap.Stringer("tableName", tableName), zap.Int64("tableID", tableID))
		}
	}
	for pid, table := range s.partitionTable {
		logger("[SchemaSnap] --> Partitions", zap.Int64("partitionID", pid), zap.Int64("tableID", table.ID))
	}
	truncateTableID := make([]int64, 0, len(s.truncateTableID))
	for id := range s.truncateTableID {
		truncateTableID = append(truncateTableID, id)
	}
	logger("[SchemaSnap] TruncateTableIDs", zap.Int64s("ids", truncateTableID))

	ineligibleTableID := make([]int64, 0, len(s.ineligibleTableID))
	for id := range s.ineligibleTableID {
		ineligibleTableID = append(ineligibleTableID, id)
	}
	logger("[SchemaSnap] IneligibleTableIDs", zap.Int64s("ids", ineligibleTableID))
}

// Clone clones Storage
func (s *schemaSnapshot) Clone() *schemaSnapshot {
	clone := *s

	tableNameToID := make(map[model.TableName]int64, len(s.tableNameToID))
	for k, v := range s.tableNameToID {
		tableNameToID[k] = v
	}
	clone.tableNameToID = tableNameToID

	schemaNameToID := make(map[string]int64, len(s.schemaNameToID))
	for k, v := range s.schemaNameToID {
		schemaNameToID[k] = v
	}
	clone.schemaNameToID = schemaNameToID

	schemas := make(map[int64]*timodel.DBInfo, len(s.schemas))
	for k, v := range s.schemas {
		schemas[k] = v.Clone()
	}
	clone.schemas = schemas

	tables := make(map[int64]*model.TableInfo, len(s.tables))
	for k, v := range s.tables {
		tables[k] = v
	}
	clone.tables = tables

	tableInSchema := make(map[int64][]int64, len(s.tableInSchema))
	for k, v := range s.tableInSchema {
		cloneV := make([]int64, len(v))
		copy(cloneV, v)
		tableInSchema[k] = cloneV
	}
	clone.tableInSchema = tableInSchema

	partitionTable := make(map[int64]*model.TableInfo, len(s.partitionTable))
	for k, v := range s.partitionTable {
		partitionTable[k] = v
	}
	clone.partitionTable = partitionTable

	truncateTableID := make(map[int64]struct{}, len(s.truncateTableID))
	for k, v := range s.truncateTableID {
		truncateTableID[k] = v
	}
	clone.truncateTableID = truncateTableID

	ineligibleTableID := make(map[int64]struct{}, len(s.ineligibleTableID))
	for k, v := range s.ineligibleTableID {
		ineligibleTableID[k] = v
	}
	clone.ineligibleTableID = ineligibleTableID

	return &clone
}

// GetTableNameByID looks up a TableName with the given table id
func (s *schemaSnapshot) GetTableNameByID(id int64) (model.TableName, bool) {
	tableInfo, ok := s.tables[id]
	if !ok {
		// Try partition, it could be a partition table.
		partInfo, ok := s.partitionTable[id]
		if !ok {
			return model.TableName{}, false
		}
		// Must exists an table that contains the partition.
		tableInfo = s.tables[partInfo.ID]
	}
	return tableInfo.TableName, true
}

// GetTableIDByName returns the tableID by table schemaName and tableName
func (s *schemaSnapshot) GetTableIDByName(schemaName string, tableName string) (int64, bool) {
	id, ok := s.tableNameToID[model.TableName{
		Schema: schemaName,
		Table:  tableName,
	}]
	return id, ok
}

// GetTableByName queries a table by name,
// the second returned value is false if no table with the specified name is found.
func (s *schemaSnapshot) GetTableByName(schema, table string) (info *model.TableInfo, ok bool) {
	id, ok := s.GetTableIDByName(schema, table)
	if !ok {
		return nil, ok
	}
	return s.TableByID(id)
}

// SchemaByID returns the DBInfo by schema id
func (s *schemaSnapshot) SchemaByID(id int64) (val *timodel.DBInfo, ok bool) {
	val, ok = s.schemas[id]
	return
}

// SchemaByTableID returns the schema ID by table ID
func (s *schemaSnapshot) SchemaByTableID(tableID int64) (*timodel.DBInfo, bool) {
	tableInfo, ok := s.tables[tableID]
	if !ok {
		return nil, false
	}
	schemaID, ok := s.schemaNameToID[tableInfo.TableName.Schema]
	if !ok {
		return nil, false
	}
	return s.SchemaByID(schemaID)
}

// TableByID returns the TableInfo by table id
func (s *schemaSnapshot) TableByID(id int64) (val *model.TableInfo, ok bool) {
	val, ok = s.tables[id]
	return
}

// PhysicalTableByID returns the TableInfo by table id or partition ID.
func (s *schemaSnapshot) PhysicalTableByID(id int64) (val *model.TableInfo, ok bool) {
	val, ok = s.tables[id]
	if !ok {
		val, ok = s.partitionTable[id]
	}
	return
}

// IsTruncateTableID returns true if the table id have been truncated by truncate table DDL
func (s *schemaSnapshot) IsTruncateTableID(id int64) bool {
	_, ok := s.truncateTableID[id]
	return ok
}

// IsIneligibleTableID returns true if the table is ineligible
func (s *schemaSnapshot) IsIneligibleTableID(id int64) bool {
	_, ok := s.ineligibleTableID[id]
	return ok
}

// FillSchemaName fills the schema name in ddl job
func (s *schemaSnapshot) FillSchemaName(job *timodel.Job) error {
	if job.Type == timodel.ActionCreateSchema ||
		job.Type == timodel.ActionDropSchema {
		job.SchemaName = job.BinlogInfo.DBInfo.Name.O
		return nil
	}
	dbInfo, exist := s.SchemaByID(job.SchemaID)
	if !exist {
		return cerror.ErrSnapshotSchemaNotFound.GenWithStackByArgs(job.SchemaID)
	}
	job.SchemaName = dbInfo.Name.O
	return nil
}

func (s *schemaSnapshot) dropSchema(id int64) error {
	schema, ok := s.schemas[id]
	if !ok {
		return cerror.ErrSnapshotSchemaNotFound.GenWithStackByArgs(id)
	}

	for _, tableID := range s.tableInSchema[id] {
		tableName := s.tables[tableID].TableName
		if pi := s.tables[tableID].GetPartitionInfo(); pi != nil {
			for _, partition := range pi.Definitions {
				delete(s.partitionTable, partition.ID)
			}
		}
		delete(s.tables, tableID)
		delete(s.tableNameToID, tableName)
	}

	delete(s.schemas, id)
	delete(s.tableInSchema, id)
	delete(s.schemaNameToID, schema.Name.O)

	return nil
}

func (s *schemaSnapshot) createSchema(db *timodel.DBInfo) error {
	if _, ok := s.schemas[db.ID]; ok {
		return cerror.ErrSnapshotSchemaExists.GenWithStackByArgs(db.Name, db.ID)
	}

	s.schemas[db.ID] = db.Clone()
	s.schemaNameToID[db.Name.O] = db.ID
	s.tableInSchema[db.ID] = []int64{}

	log.Debug("create schema success, schema id", zap.String("name", db.Name.O), zap.Int64("id", db.ID))
	return nil
}

func (s *schemaSnapshot) replaceSchema(db *timodel.DBInfo) error {
	_, ok := s.schemas[db.ID]
	if !ok {
		return cerror.ErrSnapshotSchemaNotFound.GenWithStack("schema %s(%d) not found", db.Name, db.ID)
	}
	s.schemas[db.ID] = db.Clone()
	s.schemaNameToID[db.Name.O] = db.ID
	return nil
}

func (s *schemaSnapshot) dropTable(id int64) error {
	table, ok := s.tables[id]
	if !ok {
		return cerror.ErrSnapshotTableNotFound.GenWithStackByArgs(id)
	}
	tableInSchema, ok := s.tableInSchema[table.SchemaID]
	if !ok {
		return cerror.ErrSnapshotSchemaNotFound.GenWithStack("table(%d)'s schema", id)
	}

	for i, tableID := range tableInSchema {
		if tableID == id {
			copy(tableInSchema[i:], tableInSchema[i+1:])
			s.tableInSchema[table.SchemaID] = tableInSchema[:len(tableInSchema)-1]
			break
		}
	}

	tableName := s.tables[id].TableName
	delete(s.tables, id)
	if pi := table.GetPartitionInfo(); pi != nil {
		for _, partition := range pi.Definitions {
			delete(s.partitionTable, partition.ID)
			delete(s.ineligibleTableID, partition.ID)
		}
	}
	delete(s.tableNameToID, tableName)
	delete(s.ineligibleTableID, id)

	log.Debug("drop table success", zap.String("name", table.Name.O), zap.Int64("id", id))
	return nil
}

func (s *schemaSnapshot) updatePartition(tbl *model.TableInfo) error {
	id := tbl.ID
	table, ok := s.tables[id]
	if !ok {
		return cerror.ErrSnapshotTableNotFound.GenWithStackByArgs(id)
	}
	oldPi := table.GetPartitionInfo()
	if oldPi == nil {
		return cerror.ErrSnapshotTableNotFound.GenWithStack("table %d is not a partition table", id)
	}
	oldIDs := make(map[int64]struct{}, len(oldPi.Definitions))
	for _, p := range oldPi.Definitions {
		oldIDs[p.ID] = struct{}{}
	}

	newPi := tbl.GetPartitionInfo()
	if newPi == nil {
		return cerror.ErrSnapshotTableNotFound.GenWithStack("table %d is not a partition table", id)
	}
	s.tables[id] = tbl
	for _, partition := range newPi.Definitions {
		// update table info.
		if _, ok := s.partitionTable[partition.ID]; ok {
			log.Debug("add table partition success", zap.String("name", tbl.Name.O), zap.Int64("tid", id), zap.Reflect("add partition id", partition.ID))
		}
		s.partitionTable[partition.ID] = tbl
		if !tbl.ExistTableUniqueColumn() {
			s.ineligibleTableID[partition.ID] = struct{}{}
		}
		delete(oldIDs, partition.ID)
	}

	// drop old partition.
	for pid := range oldIDs {
		s.truncateTableID[pid] = struct{}{}
		delete(s.partitionTable, pid)
		delete(s.ineligibleTableID, pid)
		log.Debug("drop table partition success", zap.String("name", tbl.Name.O), zap.Int64("tid", id), zap.Reflect("truncated partition id", pid))
	}

	return nil
}

func (s *schemaSnapshot) createTable(table *model.TableInfo) error {
	schema, ok := s.schemas[table.SchemaID]
	if !ok {
		return cerror.ErrSnapshotSchemaNotFound.GenWithStack("table's schema(%d)", table.SchemaID)
	}
	tableInSchema, ok := s.tableInSchema[table.SchemaID]
	if !ok {
		return cerror.ErrSnapshotSchemaNotFound.GenWithStack("table's schema(%d)", table.SchemaID)
	}
	_, ok = s.tables[table.ID]
	if ok {
		return cerror.ErrSnapshotTableExists.GenWithStackByArgs(schema.Name, table.Name)
	}
	tableInSchema = append(tableInSchema, table.ID)
	s.tableInSchema[table.SchemaID] = tableInSchema

	s.tables[table.ID] = table
	if !table.IsEligible(s.explicitTables) {
		log.Warn("this table is not eligible to replicate", zap.String("tableName", table.Name.O), zap.Int64("tableID", table.ID))
		s.ineligibleTableID[table.ID] = struct{}{}
	}
	if pi := table.GetPartitionInfo(); pi != nil {
		for _, partition := range pi.Definitions {
			s.partitionTable[partition.ID] = table
			if !table.IsEligible(s.explicitTables) {
				s.ineligibleTableID[partition.ID] = struct{}{}
			}
		}
	}
	s.tableNameToID[table.TableName] = table.ID

	log.Debug("create table success", zap.String("name", schema.Name.O+"."+table.Name.O), zap.Int64("id", table.ID))
	return nil
}

// ReplaceTable replace the table by new tableInfo
func (s *schemaSnapshot) replaceTable(table *model.TableInfo) error {
	_, ok := s.tables[table.ID]
	if !ok {
		return cerror.ErrSnapshotTableNotFound.GenWithStack("table %s(%d)", table.Name, table.ID)
	}
	s.tables[table.ID] = table
	if !table.IsEligible(s.explicitTables) {
		log.Warn("this table is not eligible to replicate", zap.String("tableName", table.Name.O), zap.Int64("tableID", table.ID))
		s.ineligibleTableID[table.ID] = struct{}{}
	}
	if pi := table.GetPartitionInfo(); pi != nil {
		for _, partition := range pi.Definitions {
			s.partitionTable[partition.ID] = table
			if !table.IsEligible(s.explicitTables) {
				s.ineligibleTableID[partition.ID] = struct{}{}
			}
		}
	}

	return nil
}

func (s *schemaSnapshot) handleDDL(job *timodel.Job) error {
	if err := s.FillSchemaName(job); err != nil {
		return errors.Trace(err)
	}
	log.Debug("handle job: ", zap.String("sql query", job.Query), zap.Stringer("job", job))
	getWrapTableInfo := func(job *timodel.Job) *model.TableInfo {
		return model.WrapTableInfo(job.SchemaID, job.SchemaName,
			job.BinlogInfo.FinishedTS,
			job.BinlogInfo.TableInfo)
	}
	switch job.Type {
	case timodel.ActionCreateSchema:
		// get the DBInfo from job rawArgs
		err := s.createSchema(job.BinlogInfo.DBInfo)
		if err != nil {
			return errors.Trace(err)
		}
	case timodel.ActionModifySchemaCharsetAndCollate:
		err := s.replaceSchema(job.BinlogInfo.DBInfo)
		if err != nil {
			return errors.Trace(err)
		}
	case timodel.ActionDropSchema:
		err := s.dropSchema(job.SchemaID)
		if err != nil {
			return errors.Trace(err)
		}
	case timodel.ActionRenameTable:
		// first drop the table
		err := s.dropTable(job.TableID)
		if err != nil {
			return errors.Trace(err)
		}
		// create table
		err = s.createTable(getWrapTableInfo(job))
		if err != nil {
			return errors.Trace(err)
		}
	case timodel.ActionCreateTable, timodel.ActionCreateView, timodel.ActionRecoverTable:
		err := s.createTable(getWrapTableInfo(job))
		if err != nil {
			return errors.Trace(err)
		}
	case timodel.ActionDropTable, timodel.ActionDropView:
		err := s.dropTable(job.TableID)
		if err != nil {
			return errors.Trace(err)
		}

	case timodel.ActionTruncateTable:
		// job.TableID is the old table id, different from table.ID
		err := s.dropTable(job.TableID)
		if err != nil {
			return errors.Trace(err)
		}

		err = s.createTable(getWrapTableInfo(job))
		if err != nil {
			return errors.Trace(err)
		}

		s.truncateTableID[job.TableID] = struct{}{}
	case timodel.ActionTruncateTablePartition, timodel.ActionAddTablePartition, timodel.ActionDropTablePartition:
		err := s.updatePartition(getWrapTableInfo(job))
		if err != nil {
			return errors.Trace(err)
		}
	default:
		binlogInfo := job.BinlogInfo
		if binlogInfo == nil {
			log.Warn("ignore a invalid DDL job", zap.Reflect("job", job))
			return nil
		}
		tbInfo := binlogInfo.TableInfo
		if tbInfo == nil {
			log.Warn("ignore a invalid DDL job", zap.Reflect("job", job))
			return nil
		}
		err := s.replaceTable(getWrapTableInfo(job))
		if err != nil {
			return errors.Trace(err)
		}
	}
	s.currentTs = job.BinlogInfo.FinishedTS
	return nil
}

// CloneTables return a clone of the existing tables.
func (s *schemaSnapshot) CloneTables() map[model.TableID]model.TableName {
	mp := make(map[model.TableID]model.TableName, len(s.tables))

	for id, table := range s.tables {
		mp[id] = table.TableName
	}

	return mp
}

// Tables return a map between table id and table info
// the returned map must be READ-ONLY. Any modified of this map will lead to the internal state confusion in schema storage
func (s *schemaSnapshot) Tables() map[model.TableID]*model.TableInfo {
	return s.tables
}

// SchemaStorage stores the schema information with multi-version
type SchemaStorage interface {
	// GetSnapshot returns the snapshot which of ts is specified
	GetSnapshot(ctx context.Context, ts uint64) (*schemaSnapshot, error)
	// GetLastSnapshot returns the last snapshot
	GetLastSnapshot() *schemaSnapshot
	// HandleDDLJob creates a new snapshot in storage and handles the ddl job
	HandleDDLJob(job *timodel.Job) error
	// AdvanceResolvedTs advances the resolved
	AdvanceResolvedTs(ts uint64)
	// ResolvedTs returns the resolved ts of the schema storage
	ResolvedTs() uint64
	// DoGC removes snaps which of ts less than this specified ts
	DoGC(ts uint64)
}

type schemaStorageImpl struct {
	snaps      []*schemaSnapshot
	snapsMu    sync.RWMutex
	gcTs       uint64
	resolvedTs uint64

	filter         *filter.Filter
	explicitTables bool
}

// NewSchemaStorage creates a new schema storage
func NewSchemaStorage(meta *timeta.Meta, startTs uint64, filter *filter.Filter, forceReplicate bool) (SchemaStorage, error) {
	var snap *schemaSnapshot
	var err error
	if meta == nil {
		snap = newEmptySchemaSnapshot(forceReplicate)
	} else {
		snap, err = newSchemaSnapshotFromMeta(meta, startTs, forceReplicate)
	}
	if err != nil {
		return nil, errors.Trace(err)
	}
	schema := &schemaStorageImpl{
		snaps:          []*schemaSnapshot{snap},
		resolvedTs:     startTs,
		filter:         filter,
		explicitTables: forceReplicate,
	}
	return schema, nil
}

func (s *schemaStorageImpl) getSnapshot(ts uint64) (*schemaSnapshot, error) {
	gcTs := atomic.LoadUint64(&s.gcTs)
	if ts < gcTs {
		return nil, cerror.ErrSchemaStorageGCed.GenWithStackByArgs(ts, gcTs)
	}
	resolvedTs := atomic.LoadUint64(&s.resolvedTs)
	if ts > resolvedTs {
		return nil, cerror.ErrSchemaStorageUnresolved.GenWithStackByArgs(ts, resolvedTs)
	}
	s.snapsMu.RLock()
	defer s.snapsMu.RUnlock()
	i := sort.Search(len(s.snaps), func(i int) bool {
		return s.snaps[i].currentTs > ts
	})
	if i <= 0 {
		return nil, cerror.ErrSchemaSnapshotNotFound.GenWithStackByArgs(ts)
	}
	return s.snaps[i-1], nil
}

// GetSnapshot returns the snapshot which of ts is specified
func (s *schemaStorageImpl) GetSnapshot(ctx context.Context, ts uint64) (*schemaSnapshot, error) {
	var snap *schemaSnapshot

	// The infinite retry here is a temporary solution to the `ErrSchemaStorageUnresolved` caused by
	// DDL puller lagging too much.
	err := retry.RunWithInfiniteRetry(10*time.Millisecond, func() error {
		select {
		case <-ctx.Done():
			return errors.Trace(ctx.Err())
		default:
		}
		var err error
		snap, err = s.getSnapshot(ts)
		if cerror.ErrSchemaStorageUnresolved.NotEqual(err) {
			return backoff.Permanent(err)
		}

		return err
	}, func(elapsed time.Duration) {
		if elapsed >= 5*time.Minute {
			log.Warn("GetSnapshot is taking too long, DDL puller stuck?", zap.Uint64("ts", ts))
		}
	})

	switch e := err.(type) {
	case *backoff.PermanentError:
		return nil, e.Err
	default:
		return snap, err
	}
}

// GetLastSnapshot returns the last snapshot
func (s *schemaStorageImpl) GetLastSnapshot() *schemaSnapshot {
	s.snapsMu.RLock()
	defer s.snapsMu.RUnlock()
	return s.snaps[len(s.snaps)-1]
}

// HandleDDLJob creates a new snapshot in storage and handles the ddl job
func (s *schemaStorageImpl) HandleDDLJob(job *timodel.Job) error {
	if s.skipJob(job) {
		s.AdvanceResolvedTs(job.BinlogInfo.FinishedTS)
		return nil
	}
	s.snapsMu.Lock()
	defer s.snapsMu.Unlock()
	var snap *schemaSnapshot
	if len(s.snaps) > 0 {
		lastSnap := s.snaps[len(s.snaps)-1]
		if job.BinlogInfo.FinishedTS <= lastSnap.currentTs {
			log.Debug("ignore foregone DDL job", zap.Reflect("job", job))
			return nil
		}
		snap = lastSnap.Clone()
	} else {
		snap = newEmptySchemaSnapshot(s.explicitTables)
	}
	if err := snap.handleDDL(job); err != nil {
		return errors.Trace(err)
	}
	s.snaps = append(s.snaps, snap)
	s.AdvanceResolvedTs(job.BinlogInfo.FinishedTS)
	return nil
}

// AdvanceResolvedTs advances the resolved
func (s *schemaStorageImpl) AdvanceResolvedTs(ts uint64) {
	var swapped bool
	for !swapped {
		oldResolvedTs := atomic.LoadUint64(&s.resolvedTs)
		if ts < oldResolvedTs {
			return
		}
		swapped = atomic.CompareAndSwapUint64(&s.resolvedTs, oldResolvedTs, ts)
	}
}

// ResolvedTs returns the resolved ts of the schema storage
func (s *schemaStorageImpl) ResolvedTs() uint64 {
	return atomic.LoadUint64(&s.resolvedTs)
}

// DoGC removes snaps which of ts less than this specified ts
func (s *schemaStorageImpl) DoGC(ts uint64) {
	s.snapsMu.Lock()
	defer s.snapsMu.Unlock()
	var startIdx int
	for i, snap := range s.snaps {
		if snap.currentTs > ts {
			break
		}
		startIdx = i
	}
	if startIdx == 0 {
		return
	}
	if log.GetLevel() == zapcore.DebugLevel {
		log.Debug("Do GC in schema storage")
		for i := 0; i < startIdx; i++ {
			s.snaps[i].PrintStatus(log.Debug)
		}
	}
	s.snaps = s.snaps[startIdx:]
	atomic.StoreUint64(&s.gcTs, s.snaps[0].currentTs)
	log.Info("finished gc in schema storage", zap.Uint64("gcTs", s.snaps[0].currentTs))
}

// SkipJob skip the job should not be executed
// TiDB write DDL Binlog for every DDL Job, we must ignore jobs that are cancelled or rollback
// For older version TiDB, it write DDL Binlog in the txn that the state of job is changed to *synced*
// Now, it write DDL Binlog in the txn that the state of job is changed to *done* (before change to *synced*)
// At state *done*, it will be always and only changed to *synced*.
func (s *schemaStorageImpl) skipJob(job *timodel.Job) bool {
	if s.filter != nil && s.filter.ShouldDiscardDDL(job.Type) {
		log.Info("discard the ddl job", zap.Int64("jobID", job.ID), zap.String("query", job.Query))
		return true
	}
	return !job.IsSynced() && !job.IsDone()
}<|MERGE_RESOLUTION|>--- conflicted
+++ resolved
@@ -100,10 +100,7 @@
 
 // NewSingleSchemaSnapshotFromMeta creates a new single schema snapshot from a tidb meta
 func NewSingleSchemaSnapshotFromMeta(meta *timeta.Meta, currentTs uint64, explicitTables bool) (*SingleSchemaSnapshot, error) {
-<<<<<<< HEAD
-=======
 	// meta is nil only in unit tests
->>>>>>> 22f2adac
 	if meta == nil {
 		snap := newEmptySchemaSnapshot(explicitTables)
 		snap.currentTs = currentTs
