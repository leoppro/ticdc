--- conflicted
+++ resolved
@@ -781,11 +781,7 @@
 }
 
 // ResolvedTs returns the resolved ts of the schema storage
-<<<<<<< HEAD
-func (s *SchemaStorage) ResolvedTs() uint64 {
-=======
 func (s *schemaStorageImpl) ResolvedTs() uint64 {
->>>>>>> 3b5b9aae
 	return atomic.LoadUint64(&s.resolvedTs)
 }
 
