// Copyright 2020 PingCAP, Inc.
//
// Licensed under the Apache License, Version 2.0 (the "License");
// you may not use this file except in compliance with the License.
// You may obtain a copy of the License at
//
//     http://www.apache.org/licenses/LICENSE-2.0
//
// Unless required by applicable law or agreed to in writing, software
// distributed under the License is distributed on an "AS IS" BASIS,
// See the License for the specific language governing permissions and
// limitations under the License.

package model

import (
	"encoding/json"
	"math"
	"regexp"
	"sort"
	"time"

	"github.com/pingcap/ticdc/pkg/filter"

	"github.com/pingcap/errors"
	"github.com/pingcap/log"
	"github.com/pingcap/ticdc/pkg/config"
	"github.com/pingcap/ticdc/pkg/cyclic/mark"
	cerror "github.com/pingcap/ticdc/pkg/errors"
	"github.com/pingcap/tidb/store/tikv/oracle"
	"go.uber.org/zap"
)

// SortEngine is the sorter engine
type SortEngine = string

// sort engines
const (
	SortInMemory SortEngine = "memory"
	SortInFile   SortEngine = "file"
	SortUnified  SortEngine = "unified"
)

// FeedState represents the running state of a changefeed
type FeedState string

// All FeedStates
const (
	StateNormal   FeedState = "normal"
	StateError    FeedState = "error"
	StateFailed   FeedState = "failed"
	StateStopped  FeedState = "stopped"
	StateRemoved  FeedState = "removed"
	StateFinished FeedState = "finished"
)

const (
	// errorHistoryGCInterval represents how long we keep error record in changefeed info
	errorHistoryGCInterval = time.Minute * 10

	// ErrorHistoryCheckInterval represents time window for failure check
	ErrorHistoryCheckInterval = time.Minute * 2

	// ErrorHistoryThreshold represents failure upper limit in time window.
	// Before a changefeed is initialized, check the the failure count of this
	// changefeed, if it is less than ErrorHistoryThreshold, then initialize it.
<<<<<<< HEAD
	ErrorHistoryThreshold = 3
=======
	ErrorHistoryThreshold = 5
>>>>>>> 36ecfc42
)

// ChangeFeedInfo describes the detail of a ChangeFeed
type ChangeFeedInfo struct {
	SinkURI    string            `json:"sink-uri"`
	Opts       map[string]string `json:"opts"`
	CreateTime time.Time         `json:"create-time"`
	// Start sync at this commit ts if `StartTs` is specify or using the CreateTime of changefeed.
	StartTs uint64 `json:"start-ts"`
	// The ChangeFeed will exits until sync to timestamp TargetTs
	TargetTs uint64 `json:"target-ts"`
	// used for admin job notification, trigger watch event in capture
	AdminJobType AdminJobType `json:"admin-job-type"`
	Engine       SortEngine   `json:"sort-engine"`
	// SortDir is deprecated
	SortDir string `json:"-"`

	Config   *config.ReplicaConfig `json:"config"`
	State    FeedState             `json:"state"`
	ErrorHis []int64               `json:"history"`
	Error    *RunningError         `json:"error"`

	SyncPointEnabled  bool          `json:"sync-point-enabled"`
	SyncPointInterval time.Duration `json:"sync-point-interval"`
	CreatorVersion    string        `json:"creator-version"`
}

var changeFeedIDRe *regexp.Regexp = regexp.MustCompile(`^[a-zA-Z0-9]+(\-[a-zA-Z0-9]+)*$`)

// ValidateChangefeedID returns true if the changefeed ID matches
// the pattern "^[a-zA-Z0-9]+(\-[a-zA-Z0-9]+)*$", eg, "simple-changefeed-task".
func ValidateChangefeedID(changefeedID string) error {
	if !changeFeedIDRe.MatchString(changefeedID) {
		return cerror.ErrInvalidChangefeedID.GenWithStackByArgs()
	}
	return nil
}

// String implements fmt.Stringer interface, but hide some sensitive information
func (info *ChangeFeedInfo) String() (str string) {
	var err error
	str, err = info.Marshal()
	if err != nil {
		log.Error("failed to marshal changefeed info", zap.Error(err))
		return
	}
	clone := new(ChangeFeedInfo)
	err = clone.Unmarshal([]byte(str))
	if err != nil {
		log.Error("failed to unmarshal changefeed info", zap.Error(err))
		return
	}
	clone.SinkURI = "***"
	str, err = clone.Marshal()
	if err != nil {
		log.Error("failed to marshal changefeed info", zap.Error(err))
	}
	return
}

// GetStartTs returns StartTs if it's  specified or using the CreateTime of changefeed.
func (info *ChangeFeedInfo) GetStartTs() uint64 {
	if info.StartTs > 0 {
		return info.StartTs
	}

	return oracle.EncodeTSO(info.CreateTime.Unix() * 1000)
}

// GetCheckpointTs returns CheckpointTs if it's specified in ChangeFeedStatus, otherwise StartTs is returned.
func (info *ChangeFeedInfo) GetCheckpointTs(status *ChangeFeedStatus) uint64 {
	if status != nil {
		return status.CheckpointTs
	}
	return info.GetStartTs()
}

// GetTargetTs returns TargetTs if it's specified, otherwise MaxUint64 is returned.
func (info *ChangeFeedInfo) GetTargetTs() uint64 {
	if info.TargetTs > 0 {
		return info.TargetTs
	}
	return uint64(math.MaxUint64)
}

// Marshal returns the json marshal format of a ChangeFeedInfo
func (info *ChangeFeedInfo) Marshal() (string, error) {
	data, err := json.Marshal(info)
	return string(data), cerror.WrapError(cerror.ErrMarshalFailed, err)
}

// Unmarshal unmarshals into *ChangeFeedInfo from json marshal byte slice
func (info *ChangeFeedInfo) Unmarshal(data []byte) error {
	err := json.Unmarshal(data, &info)
	if err != nil {
		return errors.Annotatef(
			cerror.WrapError(cerror.ErrUnmarshalFailed, err), "Unmarshal data: %v", data)
	}
	// TODO(neil) find a better way to let sink know cyclic is enabled.
	if info.Config != nil && info.Config.Cyclic.IsEnabled() {
		cyclicCfg, err := info.Config.Cyclic.Marshal()
		if err != nil {
			return errors.Annotatef(
				cerror.WrapError(cerror.ErrMarshalFailed, err), "Marshal data: %v", data)
		}
		info.Opts[mark.OptCyclicConfig] = string(cyclicCfg)
	}
	return nil
}

// Clone returns a cloned ChangeFeedInfo
func (info *ChangeFeedInfo) Clone() (*ChangeFeedInfo, error) {
	s, err := info.Marshal()
	if err != nil {
		return nil, err
	}
	cloned := new(ChangeFeedInfo)
	err = cloned.Unmarshal([]byte(s))
	return cloned, err
}

// VerifyAndFix verifies changefeed info and may fillin some fields.
// If a must field is not provided, return an error.
// If some necessary filed is missing but can use a default value, fillin it.
func (info *ChangeFeedInfo) VerifyAndFix() error {
	defaultConfig := config.GetDefaultReplicaConfig()
	if info.Engine == "" {
		info.Engine = SortUnified
	}
	if info.Config.Filter == nil {
		info.Config.Filter = defaultConfig.Filter
	}
	if info.Config.Mounter == nil {
		info.Config.Mounter = defaultConfig.Mounter
	}
	if info.Config.Sink == nil {
		info.Config.Sink = defaultConfig.Sink
	}
	if info.Config.Cyclic == nil {
		info.Config.Cyclic = defaultConfig.Cyclic
	}
	if info.Config.Scheduler == nil {
		info.Config.Scheduler = defaultConfig.Scheduler
	}
	return nil
}

// CheckErrorHistory checks error history of a changefeed
// if having error record older than GC interval, set needSave to true.
// if error counts reach threshold, set canInit to false.
func (info *ChangeFeedInfo) CheckErrorHistory() (needSave bool, canInit bool) {
	i := sort.Search(len(info.ErrorHis), func(i int) bool {
		ts := info.ErrorHis[i]
		return time.Since(time.Unix(ts/1e3, (ts%1e3)*1e6)) < errorHistoryGCInterval
	})
	info.ErrorHis = info.ErrorHis[i:]

	if i > 0 {
		needSave = true
	}

	i = sort.Search(len(info.ErrorHis), func(i int) bool {
		ts := info.ErrorHis[i]
		return time.Since(time.Unix(ts/1e3, (ts%1e3)*1e6)) < ErrorHistoryCheckInterval
	})
	canInit = len(info.ErrorHis)-i < ErrorHistoryThreshold
	return
}

<<<<<<< HEAD
=======
// HasFastFailError returns true if the error in changefeed is fast-fail
>>>>>>> 36ecfc42
func (info *ChangeFeedInfo) HasFastFailError() bool {
	if info.Error == nil {
		return false
	}
<<<<<<< HEAD
	return filter.ChangefeedFastFailErrorCode(errors.RFCErrorCode(info.Error.Code))
}

// CheckErrorHistoryV2 checks error history of a changefeed
// if having error record older than GC interval, set needSave to true.
// if error counts reach threshold, set canInit to false.
func (info *ChangeFeedInfo) CheckErrorHistoryV2() (canInit bool) {
	i := sort.Search(len(info.ErrorHis), func(i int) bool {
		ts := info.ErrorHis[i]
		return time.Since(time.Unix(ts/1e3, (ts%1e3)*1e6)) < ErrorHistoryCheckInterval
	})
	return len(info.ErrorHis)-i < ErrorHistoryThreshold
}

func (info *ChangeFeedInfo) CleanUpOutdatedErrorHistory() (needSave bool) {
	i := sort.Search(len(info.ErrorHis), func(i int) bool {
		ts := info.ErrorHis[i]
		return time.Since(time.Unix(ts/1e3, (ts%1e3)*1e6)) < ErrorHistoryGCInterval
	})
	info.ErrorHis = info.ErrorHis[i:]
	return i > 0
=======
	return cerror.ChangefeedFastFailErrorCode(errors.RFCErrorCode(info.Error.Code))
}

// findActiveErrors finds all errors occurring within errorHistoryCheckInterval
func (info *ChangeFeedInfo) findActiveErrors() []int64 {
	i := sort.Search(len(info.ErrorHis), func(i int) bool {
		ts := info.ErrorHis[i]
		// ts is a errors occurrence time, here to find all errors occurring within errorHistoryCheckInterval
		return time.Since(time.Unix(ts/1e3, (ts%1e3)*1e6)) < errorHistoryCheckInterval
	})
	return info.ErrorHis[i:]
}

// ErrorsReachedThreshold checks error history of a changefeed
// returns true if error counts reach threshold
func (info *ChangeFeedInfo) ErrorsReachedThreshold() bool {
	return len(info.findActiveErrors()) >= ErrorHistoryThreshold
}

// CleanUpOutdatedErrorHistory cleans up the outdated error history
// return true if the ErrorHis changed
func (info *ChangeFeedInfo) CleanUpOutdatedErrorHistory() bool {
	lastLenOfErrorHis := len(info.ErrorHis)
	info.ErrorHis = info.findActiveErrors()
	return lastLenOfErrorHis != len(info.ErrorHis)
>>>>>>> 36ecfc42
}<|MERGE_RESOLUTION|>--- conflicted
+++ resolved
@@ -20,8 +20,6 @@
 	"sort"
 	"time"
 
-	"github.com/pingcap/ticdc/pkg/filter"
-
 	"github.com/pingcap/errors"
 	"github.com/pingcap/log"
 	"github.com/pingcap/ticdc/pkg/config"
@@ -58,17 +56,13 @@
 	// errorHistoryGCInterval represents how long we keep error record in changefeed info
 	errorHistoryGCInterval = time.Minute * 10
 
-	// ErrorHistoryCheckInterval represents time window for failure check
-	ErrorHistoryCheckInterval = time.Minute * 2
+	// errorHistoryCheckInterval represents time window for failure check
+	errorHistoryCheckInterval = time.Minute * 2
 
 	// ErrorHistoryThreshold represents failure upper limit in time window.
 	// Before a changefeed is initialized, check the the failure count of this
 	// changefeed, if it is less than ErrorHistoryThreshold, then initialize it.
-<<<<<<< HEAD
 	ErrorHistoryThreshold = 3
-=======
-	ErrorHistoryThreshold = 5
->>>>>>> 36ecfc42
 )
 
 // ChangeFeedInfo describes the detail of a ChangeFeed
@@ -232,43 +226,17 @@
 
 	i = sort.Search(len(info.ErrorHis), func(i int) bool {
 		ts := info.ErrorHis[i]
-		return time.Since(time.Unix(ts/1e3, (ts%1e3)*1e6)) < ErrorHistoryCheckInterval
+		return time.Since(time.Unix(ts/1e3, (ts%1e3)*1e6)) < errorHistoryCheckInterval
 	})
 	canInit = len(info.ErrorHis)-i < ErrorHistoryThreshold
 	return
 }
 
-<<<<<<< HEAD
-=======
 // HasFastFailError returns true if the error in changefeed is fast-fail
->>>>>>> 36ecfc42
 func (info *ChangeFeedInfo) HasFastFailError() bool {
 	if info.Error == nil {
 		return false
 	}
-<<<<<<< HEAD
-	return filter.ChangefeedFastFailErrorCode(errors.RFCErrorCode(info.Error.Code))
-}
-
-// CheckErrorHistoryV2 checks error history of a changefeed
-// if having error record older than GC interval, set needSave to true.
-// if error counts reach threshold, set canInit to false.
-func (info *ChangeFeedInfo) CheckErrorHistoryV2() (canInit bool) {
-	i := sort.Search(len(info.ErrorHis), func(i int) bool {
-		ts := info.ErrorHis[i]
-		return time.Since(time.Unix(ts/1e3, (ts%1e3)*1e6)) < ErrorHistoryCheckInterval
-	})
-	return len(info.ErrorHis)-i < ErrorHistoryThreshold
-}
-
-func (info *ChangeFeedInfo) CleanUpOutdatedErrorHistory() (needSave bool) {
-	i := sort.Search(len(info.ErrorHis), func(i int) bool {
-		ts := info.ErrorHis[i]
-		return time.Since(time.Unix(ts/1e3, (ts%1e3)*1e6)) < ErrorHistoryGCInterval
-	})
-	info.ErrorHis = info.ErrorHis[i:]
-	return i > 0
-=======
 	return cerror.ChangefeedFastFailErrorCode(errors.RFCErrorCode(info.Error.Code))
 }
 
@@ -294,5 +262,4 @@
 	lastLenOfErrorHis := len(info.ErrorHis)
 	info.ErrorHis = info.findActiveErrors()
 	return lastLenOfErrorHis != len(info.ErrorHis)
->>>>>>> 36ecfc42
 }