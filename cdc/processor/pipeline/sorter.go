// Copyright 2020 PingCAP, Inc.
//
// Licensed under the Apache License, Version 2.0 (the "License");
// you may not use this file except in compliance with the License.
// You may obtain a copy of the License at
//
//     http://www.apache.org/licenses/LICENSE-2.0
//
// Unless required by applicable law or agreed to in writing, software
// distributed under the License is distributed on an "AS IS" BASIS,
// See the License for the specific language governing permissions and
// limitations under the License.

package pipeline

import (
	"context"
	"os"

	"github.com/pingcap/errors"
	"github.com/pingcap/failpoint"
	"github.com/pingcap/ticdc/cdc/model"
	"github.com/pingcap/ticdc/cdc/puller"
	psorter "github.com/pingcap/ticdc/cdc/puller/sorter"
	cerror "github.com/pingcap/ticdc/pkg/errors"
	"github.com/pingcap/ticdc/pkg/pipeline"
	"github.com/pingcap/ticdc/pkg/util"
	"golang.org/x/sync/errgroup"
)

type sorterNode struct {
<<<<<<< HEAD
	sorter puller.EventSorter

	tableName string // quoted schema and table, used in metircs only
=======
	sortEngine model.SortEngine
	sortDir    string
	sorter     puller.EventSorter

	changeFeedID model.ChangeFeedID
	tableID      model.TableID
	tableName    string // quoted schema and table, used in metircs only
>>>>>>> a288a1ba

	wg     errgroup.Group
	cancel context.CancelFunc
}

<<<<<<< HEAD
func newSorterNode(tableName string) pipeline.Node {
	return &sorterNode{
		tableName: tableName,
=======
func newSorterNode(
	sortEngine model.SortEngine,
	sortDir string,
	changeFeedID model.ChangeFeedID,
	tableName string, tableID model.TableID) pipeline.Node {
	return &sorterNode{
		sortEngine: sortEngine,
		sortDir:    sortDir,

		changeFeedID: changeFeedID,
		tableID:      tableID,
		tableName:    tableName,
>>>>>>> a288a1ba
	}
}

func (n *sorterNode) Init(ctx pipeline.NodeContext) error {
	stdCtx, cancel := context.WithCancel(ctx.StdContext())
	n.cancel = cancel
	var sorter puller.EventSorter
	sortEngine := ctx.ChangefeedVars().Info.Engine
	switch sortEngine {
	case model.SortInMemory:
		sorter = puller.NewEntrySorter()
<<<<<<< HEAD
	case model.SortInFile, model.SortUnified:
		sortDir := ctx.ChangefeedVars().Info.SortDir
		err := util.IsDirAndWritable(sortDir)
=======
	case model.SortInFile:
		err := util.IsDirAndWritable(n.sortDir)
>>>>>>> a288a1ba
		if err != nil {
			if os.IsNotExist(errors.Cause(err)) {
				err = os.MkdirAll(sortDir, 0o755)
				if err != nil {
					return errors.Annotate(cerror.WrapError(cerror.ErrProcessorSortDir, err), "create dir")
				}
			} else {
				return errors.Annotate(cerror.WrapError(cerror.ErrProcessorSortDir, err), "sort dir check")
			}
		}

<<<<<<< HEAD
		if sortEngine == model.SortInFile {
			sorter = puller.NewFileSorter(sortDir)
		} else {
			// Unified Sorter
			sorter = psorter.NewUnifiedSorter(sortDir, n.tableName, ctx.GlobalVars().CaptureInfo.AdvertiseAddr)
=======
		sorter = puller.NewFileSorter(n.sortDir)
	case model.SortUnified:
		err := psorter.UnifiedSorterCheckDir(n.sortDir)
		if err != nil {
			return errors.Trace(err)
>>>>>>> a288a1ba
		}
		sorter = psorter.NewUnifiedSorter(n.sortDir, n.changeFeedID, n.tableName, n.tableID, ctx.Vars().CaptureAddr)
	default:
		return cerror.ErrUnknownSortEngine.GenWithStackByArgs(sortEngine)
	}
	failpoint.Inject("ProcessorAddTableError", func() {
		failpoint.Return(errors.New("processor add table injected error"))
	})
	n.wg.Go(func() error {
		ctx.Throw(errors.Trace(sorter.Run(stdCtx)))
		return nil
	})
	n.wg.Go(func() error {
		for {
			select {
			case <-stdCtx.Done():
				return nil
			case msg := <-sorter.Output():
				if msg == nil {
					continue
				}
				ctx.SendToNextNode(pipeline.PolymorphicEventMessage(msg))
			}
		}
	})
	n.sorter = sorter
	return nil
}

// Receive receives the message from the previous node
func (n *sorterNode) Receive(ctx pipeline.NodeContext) error {
	msg := ctx.Message()
	switch msg.Tp {
	case pipeline.MessageTypePolymorphicEvent:
		n.sorter.AddEntry(ctx.StdContext(), msg.PolymorphicEvent)
	default:
		ctx.SendToNextNode(msg)
	}
	return nil
}

func (n *sorterNode) Destroy(ctx pipeline.NodeContext) error {
	n.cancel()
	return n.wg.Wait()
}<|MERGE_RESOLUTION|>--- conflicted
+++ resolved
@@ -29,42 +29,19 @@
 )
 
 type sorterNode struct {
-<<<<<<< HEAD
 	sorter puller.EventSorter
 
+	tableID   model.TableID
 	tableName string // quoted schema and table, used in metircs only
-=======
-	sortEngine model.SortEngine
-	sortDir    string
-	sorter     puller.EventSorter
-
-	changeFeedID model.ChangeFeedID
-	tableID      model.TableID
-	tableName    string // quoted schema and table, used in metircs only
->>>>>>> a288a1ba
 
 	wg     errgroup.Group
 	cancel context.CancelFunc
 }
 
-<<<<<<< HEAD
-func newSorterNode(tableName string) pipeline.Node {
+func newSorterNode(tableName string, tableID model.TableID) pipeline.Node {
 	return &sorterNode{
 		tableName: tableName,
-=======
-func newSorterNode(
-	sortEngine model.SortEngine,
-	sortDir string,
-	changeFeedID model.ChangeFeedID,
-	tableName string, tableID model.TableID) pipeline.Node {
-	return &sorterNode{
-		sortEngine: sortEngine,
-		sortDir:    sortDir,
-
-		changeFeedID: changeFeedID,
-		tableID:      tableID,
-		tableName:    tableName,
->>>>>>> a288a1ba
+		tableID:   tableID,
 	}
 }
 
@@ -76,14 +53,9 @@
 	switch sortEngine {
 	case model.SortInMemory:
 		sorter = puller.NewEntrySorter()
-<<<<<<< HEAD
-	case model.SortInFile, model.SortUnified:
+	case model.SortInFile:
 		sortDir := ctx.ChangefeedVars().Info.SortDir
 		err := util.IsDirAndWritable(sortDir)
-=======
-	case model.SortInFile:
-		err := util.IsDirAndWritable(n.sortDir)
->>>>>>> a288a1ba
 		if err != nil {
 			if os.IsNotExist(errors.Cause(err)) {
 				err = os.MkdirAll(sortDir, 0o755)
@@ -95,21 +67,14 @@
 			}
 		}
 
-<<<<<<< HEAD
-		if sortEngine == model.SortInFile {
-			sorter = puller.NewFileSorter(sortDir)
-		} else {
-			// Unified Sorter
-			sorter = psorter.NewUnifiedSorter(sortDir, n.tableName, ctx.GlobalVars().CaptureInfo.AdvertiseAddr)
-=======
-		sorter = puller.NewFileSorter(n.sortDir)
+		sorter = puller.NewFileSorter(sortDir)
 	case model.SortUnified:
-		err := psorter.UnifiedSorterCheckDir(n.sortDir)
+		sortDir := ctx.ChangefeedVars().Info.SortDir
+		err := psorter.UnifiedSorterCheckDir(sortDir)
 		if err != nil {
 			return errors.Trace(err)
->>>>>>> a288a1ba
 		}
-		sorter = psorter.NewUnifiedSorter(n.sortDir, n.changeFeedID, n.tableName, n.tableID, ctx.Vars().CaptureAddr)
+		sorter = psorter.NewUnifiedSorter(sortDir, ctx.ChangefeedVars().ID, n.tableName, n.tableID, ctx.GlobalVars().CaptureInfo.AdvertiseAddr)
 	default:
 		return cerror.ErrUnknownSortEngine.GenWithStackByArgs(sortEngine)
 	}
