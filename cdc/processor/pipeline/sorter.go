// Copyright 2020 PingCAP, Inc.
//
// Licensed under the Apache License, Version 2.0 (the "License");
// you may not use this file except in compliance with the License.
// You may obtain a copy of the License at
//
//     http://www.apache.org/licenses/LICENSE-2.0
//
// Unless required by applicable law or agreed to in writing, software
// distributed under the License is distributed on an "AS IS" BASIS,
// See the License for the specific language governing permissions and
// limitations under the License.

package pipeline

import (
	"context"
	"os"
	"time"

	"github.com/pingcap/errors"
	"github.com/pingcap/failpoint"
	"github.com/pingcap/log"
	"github.com/pingcap/ticdc/cdc/model"
	"github.com/pingcap/ticdc/cdc/puller"
	psorter "github.com/pingcap/ticdc/cdc/puller/sorter"
	cerror "github.com/pingcap/ticdc/pkg/errors"
	"github.com/pingcap/ticdc/pkg/pipeline"
	"github.com/pingcap/ticdc/pkg/util"
	"go.uber.org/zap"
	"golang.org/x/sync/errgroup"
)

const (
	flushMemoryMetricsDuration = time.Second * 5
)

type sorterNode struct {
	sorter puller.EventSorter

	tableID   model.TableID
	tableName string // quoted schema and table, used in metircs only

	// for per-table flow control
	flowController tableFlowController

	wg     errgroup.Group
	cancel context.CancelFunc
}

func newSorterNode(tableName string, tableID model.TableID, flowController tableFlowController) pipeline.Node {
	return &sorterNode{
		tableName:      tableName,
		tableID:        tableID,
		flowController: flowController,
	}
}

func (n *sorterNode) Init(ctx pipeline.NodeContext) error {
	stdCtx, cancel := context.WithCancel(ctx)
	n.cancel = cancel
	var sorter puller.EventSorter
	sortEngine := ctx.ChangefeedVars().Info.Engine
	switch sortEngine {
	case model.SortInMemory:
		sorter = puller.NewEntrySorter()
	case model.SortInFile:
		sortDir := ctx.ChangefeedVars().Info.SortDir
		err := util.IsDirAndWritable(sortDir)
		if err != nil {
			if os.IsNotExist(errors.Cause(err)) {
				err = os.MkdirAll(sortDir, 0o755)
				if err != nil {
					return errors.Annotate(cerror.WrapError(cerror.ErrProcessorSortDir, err), "create dir")
				}
			} else {
				return errors.Annotate(cerror.WrapError(cerror.ErrProcessorSortDir, err), "sort dir check")
			}
		}

		sorter = puller.NewFileSorter(sortDir)
	case model.SortUnified:
		sortDir := ctx.ChangefeedVars().Info.SortDir
		err := psorter.UnifiedSorterCheckDir(sortDir)
		if err != nil {
			return errors.Trace(err)
		}
<<<<<<< HEAD
		sorter = psorter.NewUnifiedSorter(sortDir, ctx.ChangefeedVars().ID, n.tableName, n.tableID, ctx.GlobalVars().CaptureInfo.AdvertiseAddr)
=======
		sorter, err = psorter.NewUnifiedSorter(n.sortDir, n.changeFeedID, n.tableName, n.tableID, ctx.Vars().CaptureAddr)
		if err != nil {
			return errors.Trace(err)
		}
>>>>>>> 5c0c1e2b
	default:
		return cerror.ErrUnknownSortEngine.GenWithStackByArgs(sortEngine)
	}
	failpoint.Inject("ProcessorAddTableError", func() {
		failpoint.Return(errors.New("processor add table injected error"))
	})
	n.wg.Go(func() error {
		ctx.Throw(errors.Trace(sorter.Run(stdCtx)))
		return nil
	})
	n.wg.Go(func() error {
		// Since the flowController is implemented by `Cond`, it is not cancelable
		// by a context. We need to listen on cancellation and aborts the flowController
		// manually.
		<-stdCtx.Done()
		n.flowController.Abort()
		return nil
	})
	n.wg.Go(func() error {
		lastSentResolvedTs := uint64(0)
		lastSendResolvedTsTime := time.Now() // the time at which we last sent a resolved-ts.
		lastCRTs := uint64(0)                // the commit-ts of the last row changed we sent.

		metricsTableMemoryGauge := tableMemoryGauge.WithLabelValues(ctx.ChangefeedVars().ID, ctx.GlobalVars().CaptureInfo.AdvertiseAddr, n.tableName)
		metricsTicker := time.NewTicker(flushMemoryMetricsDuration)
		defer metricsTicker.Stop()

		for {
			select {
			case <-stdCtx.Done():
				return nil
			case <-metricsTicker.C:
				metricsTableMemoryGauge.Set(float64(n.flowController.GetConsumption()))
			case msg, ok := <-sorter.Output():
				if !ok {
					// sorter output channel closed
					return nil
				}
				if msg == nil || msg.RawKV == nil {
					log.Panic("unexpected empty msg", zap.Reflect("msg", msg))
				}
				if msg.RawKV.OpType != model.OpTypeResolved {
					size := uint64(msg.RawKV.ApproximateSize())
					commitTs := msg.CRTs
					// We interpolate a resolved-ts if none has been sent for some time.
					if time.Since(lastSendResolvedTsTime) > resolvedTsInterpolateInterval {
						// checks the condition: cur_event_commit_ts > prev_event_commit_ts > last_resolved_ts
						// If this is true, it implies that (1) the last transaction has finished, and we are processing
						// the first event in a new transaction, (2) a resolved-ts prev_event_commit_ts is safe to be sent,
						// but it has not yet.
						// This means that we can interpolate prev_event_commit_ts as a resolved-ts, improving the frequency
						// at which the sink flushes.
						if lastCRTs > lastSentResolvedTs && commitTs > lastCRTs {
							lastSentResolvedTs = lastCRTs
							lastSendResolvedTsTime = time.Now()
							ctx.SendToNextNode(pipeline.PolymorphicEventMessage(model.NewResolvedPolymorphicEvent(0, lastCRTs)))
						}
					}
					// NOTE we allow the quota to be exceeded if blocking means interrupting a transaction.
					// Otherwise the pipeline would deadlock.
					err := n.flowController.Consume(commitTs, size, func() error {
						if lastCRTs > lastSentResolvedTs {
							// If we are blocking, we send a Resolved Event here to elicit a sink-flush.
							// Not sending a Resolved Event here will very likely deadlock the pipeline.
							lastSentResolvedTs = lastCRTs
							lastSendResolvedTsTime = time.Now()
							ctx.SendToNextNode(pipeline.PolymorphicEventMessage(model.NewResolvedPolymorphicEvent(0, lastCRTs)))
						}
						return nil
					})
					if err != nil {
						if cerror.ErrFlowControllerAborted.Equal(err) {
							log.Info("flow control cancelled for table",
								zap.Int64("tableID", n.tableID),
								zap.String("tableName", n.tableName))
						} else {
							ctx.Throw(err)
						}
						return nil
					}
					lastCRTs = commitTs
				} else {
					// handle OpTypeResolved
					if msg.CRTs < lastSentResolvedTs {
						continue
					}
					lastSentResolvedTs = msg.CRTs
					lastSendResolvedTsTime = time.Now()
				}
				ctx.SendToNextNode(pipeline.PolymorphicEventMessage(msg))
			}
		}
	})
	n.sorter = sorter
	return nil
}

// Receive receives the message from the previous node
func (n *sorterNode) Receive(ctx pipeline.NodeContext) error {
	msg := ctx.Message()
	switch msg.Tp {
	case pipeline.MessageTypePolymorphicEvent:
		n.sorter.AddEntry(ctx, msg.PolymorphicEvent)
	default:
		ctx.SendToNextNode(msg)
	}
	return nil
}

func (n *sorterNode) Destroy(ctx pipeline.NodeContext) error {
	defer tableMemoryGauge.DeleteLabelValues(ctx.ChangefeedVars().ID, ctx.GlobalVars().CaptureInfo.AdvertiseAddr, n.tableName)
	n.cancel()
	return n.wg.Wait()
}<|MERGE_RESOLUTION|>--- conflicted
+++ resolved
@@ -85,14 +85,10 @@
 		if err != nil {
 			return errors.Trace(err)
 		}
-<<<<<<< HEAD
-		sorter = psorter.NewUnifiedSorter(sortDir, ctx.ChangefeedVars().ID, n.tableName, n.tableID, ctx.GlobalVars().CaptureInfo.AdvertiseAddr)
-=======
-		sorter, err = psorter.NewUnifiedSorter(n.sortDir, n.changeFeedID, n.tableName, n.tableID, ctx.Vars().CaptureAddr)
+		sorter, err = psorter.NewUnifiedSorter(sortDir, ctx.ChangefeedVars().ID, n.tableName, n.tableID, ctx.GlobalVars().CaptureInfo.AdvertiseAddr)
 		if err != nil {
 			return errors.Trace(err)
 		}
->>>>>>> 5c0c1e2b
 	default:
 		return cerror.ErrUnknownSortEngine.GenWithStackByArgs(sortEngine)
 	}
