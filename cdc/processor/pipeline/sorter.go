// Copyright 2020 PingCAP, Inc.
//
// Licensed under the Apache License, Version 2.0 (the "License");
// you may not use this file except in compliance with the License.
// You may obtain a copy of the License at
//
//     http://www.apache.org/licenses/LICENSE-2.0
//
// Unless required by applicable law or agreed to in writing, software
// distributed under the License is distributed on an "AS IS" BASIS,
// See the License for the specific language governing permissions and
// limitations under the License.

package pipeline

import (
	"context"
	"os"
	"time"

	"github.com/pingcap/errors"
	"github.com/pingcap/failpoint"
	"github.com/pingcap/log"
	"github.com/pingcap/ticdc/cdc/model"
	"github.com/pingcap/ticdc/cdc/puller"
	psorter "github.com/pingcap/ticdc/cdc/puller/sorter"
	cerror "github.com/pingcap/ticdc/pkg/errors"
	"github.com/pingcap/ticdc/pkg/pipeline"
	"github.com/pingcap/ticdc/pkg/util"
	"go.uber.org/zap"
	"golang.org/x/sync/errgroup"
)

const (
	flushMemoryMetricsDuration = time.Second * 5
)

type sorterNode struct {
	sorter puller.EventSorter

	tableID   model.TableID
	tableName string // quoted schema and table, used in metircs only

	// for per-table flow control
	flowController tableFlowController

	wg     errgroup.Group
	cancel context.CancelFunc
}

<<<<<<< HEAD
func newSorterNode(tableName string, tableID model.TableID) pipeline.Node {
	return &sorterNode{
		tableName: tableName,
		tableID:   tableID,
=======
func newSorterNode(
	sortEngine model.SortEngine,
	sortDir string,
	changeFeedID model.ChangeFeedID,
	tableName string, tableID model.TableID,
	flowController tableFlowController) pipeline.Node {
	return &sorterNode{
		sortEngine: sortEngine,
		sortDir:    sortDir,

		changeFeedID: changeFeedID,
		tableID:      tableID,
		tableName:    tableName,

		flowController: flowController,
>>>>>>> 7faf7a26
	}
}

func (n *sorterNode) Init(ctx pipeline.NodeContext) error {
	stdCtx, cancel := context.WithCancel(ctx)
	n.cancel = cancel
	var sorter puller.EventSorter
	sortEngine := ctx.ChangefeedVars().Info.Engine
	switch sortEngine {
	case model.SortInMemory:
		sorter = puller.NewEntrySorter()
	case model.SortInFile:
		sortDir := ctx.ChangefeedVars().Info.SortDir
		err := util.IsDirAndWritable(sortDir)
		if err != nil {
			if os.IsNotExist(errors.Cause(err)) {
				err = os.MkdirAll(sortDir, 0o755)
				if err != nil {
					return errors.Annotate(cerror.WrapError(cerror.ErrProcessorSortDir, err), "create dir")
				}
			} else {
				return errors.Annotate(cerror.WrapError(cerror.ErrProcessorSortDir, err), "sort dir check")
			}
		}

		sorter = puller.NewFileSorter(sortDir)
	case model.SortUnified:
		sortDir := ctx.ChangefeedVars().Info.SortDir
		err := psorter.UnifiedSorterCheckDir(sortDir)
		if err != nil {
			return errors.Trace(err)
		}
<<<<<<< HEAD
		sorter = psorter.NewUnifiedSorter(sortDir, ctx.ChangefeedVars().ID, n.tableName, n.tableID, ctx.GlobalVars().CaptureInfo.AdvertiseAddr)
=======
		sorter, err = psorter.NewUnifiedSorter(n.sortDir, n.changeFeedID, n.tableName, n.tableID, ctx.Vars().CaptureAddr)
		if err != nil {
			return errors.Trace(err)
		}
>>>>>>> 7faf7a26
	default:
		return cerror.ErrUnknownSortEngine.GenWithStackByArgs(sortEngine)
	}
	failpoint.Inject("ProcessorAddTableError", func() {
		failpoint.Return(errors.New("processor add table injected error"))
	})
	n.wg.Go(func() error {
		ctx.Throw(errors.Trace(sorter.Run(stdCtx)))
		return nil
	})
	n.wg.Go(func() error {
		// Since the flowController is implemented by `Cond`, it is not cancelable
		// by a context. We need to listen on cancellation and aborts the flowController
		// manually.
		<-stdCtx.Done()
		n.flowController.Abort()
		return nil
	})
	n.wg.Go(func() error {
		lastSentResolvedTs := uint64(0)
		lastSendResolvedTsTime := time.Now() // the time at which we last sent a resolved-ts.
		lastCRTs := uint64(0)                // the commit-ts of the last row changed we sent.

		metricsTableMemoryGauge := tableMemoryGauge.WithLabelValues(n.changeFeedID, ctx.Vars().CaptureAddr, n.tableName)
		metricsTicker := time.NewTicker(flushMemoryMetricsDuration)
		defer metricsTicker.Stop()

		for {
			select {
			case <-stdCtx.Done():
				return nil
			case <-metricsTicker.C:
				metricsTableMemoryGauge.Set(float64(n.flowController.GetConsumption()))
			case msg, ok := <-sorter.Output():
				if !ok {
					// sorter output channel closed
					return nil
				}
				if msg == nil || msg.RawKV == nil {
					log.Panic("unexpected empty msg", zap.Reflect("msg", msg))
				}
				if msg.RawKV.OpType != model.OpTypeResolved {
					size := uint64(msg.RawKV.ApproximateSize())
					commitTs := msg.CRTs
					// We interpolate a resolved-ts if none has been sent for some time.
					if time.Since(lastSendResolvedTsTime) > resolvedTsInterpolateInterval {
						// checks the condition: cur_event_commit_ts > prev_event_commit_ts > last_resolved_ts
						// If this is true, it implies that (1) the last transaction has finished, and we are processing
						// the first event in a new transaction, (2) a resolved-ts prev_event_commit_ts is safe to be sent,
						// but it has not yet.
						// This means that we can interpolate prev_event_commit_ts as a resolved-ts, improving the frequency
						// at which the sink flushes.
						if lastCRTs > lastSentResolvedTs && commitTs > lastCRTs {
							lastSentResolvedTs = lastCRTs
							lastSendResolvedTsTime = time.Now()
							ctx.SendToNextNode(pipeline.PolymorphicEventMessage(model.NewResolvedPolymorphicEvent(0, lastCRTs)))
						}
					}
					// NOTE we allow the quota to be exceeded if blocking means interrupting a transaction.
					// Otherwise the pipeline would deadlock.
					err := n.flowController.Consume(commitTs, size, func() error {
						if lastCRTs > lastSentResolvedTs {
							// If we are blocking, we send a Resolved Event here to elicit a sink-flush.
							// Not sending a Resolved Event here will very likely deadlock the pipeline.
							lastSentResolvedTs = lastCRTs
							lastSendResolvedTsTime = time.Now()
							ctx.SendToNextNode(pipeline.PolymorphicEventMessage(model.NewResolvedPolymorphicEvent(0, lastCRTs)))
						}
						return nil
					})
					if err != nil {
						if cerror.ErrFlowControllerAborted.Equal(err) {
							log.Info("flow control cancelled for table",
								zap.Int64("tableID", n.tableID),
								zap.String("tableName", n.tableName))
						} else {
							ctx.Throw(err)
						}
						return nil
					}
					lastCRTs = commitTs
				} else {
					// handle OpTypeResolved
					if msg.CRTs < lastSentResolvedTs {
						continue
					}
					lastSentResolvedTs = msg.CRTs
					lastSendResolvedTsTime = time.Now()
				}
				ctx.SendToNextNode(pipeline.PolymorphicEventMessage(msg))
			}
		}
	})
	n.sorter = sorter
	return nil
}

// Receive receives the message from the previous node
func (n *sorterNode) Receive(ctx pipeline.NodeContext) error {
	msg := ctx.Message()
	switch msg.Tp {
	case pipeline.MessageTypePolymorphicEvent:
		n.sorter.AddEntry(ctx, msg.PolymorphicEvent)
	default:
		ctx.SendToNextNode(msg)
	}
	return nil
}

func (n *sorterNode) Destroy(ctx pipeline.NodeContext) error {
	defer tableMemoryGauge.DeleteLabelValues(n.changeFeedID, ctx.Vars().CaptureAddr, n.tableName)
	n.cancel()
	return n.wg.Wait()
}<|MERGE_RESOLUTION|>--- conflicted
+++ resolved
@@ -48,28 +48,11 @@
 	cancel context.CancelFunc
 }
 
-<<<<<<< HEAD
-func newSorterNode(tableName string, tableID model.TableID) pipeline.Node {
+func newSorterNode(tableName string, tableID model.TableID, flowController tableFlowController) pipeline.Node {
 	return &sorterNode{
-		tableName: tableName,
-		tableID:   tableID,
-=======
-func newSorterNode(
-	sortEngine model.SortEngine,
-	sortDir string,
-	changeFeedID model.ChangeFeedID,
-	tableName string, tableID model.TableID,
-	flowController tableFlowController) pipeline.Node {
-	return &sorterNode{
-		sortEngine: sortEngine,
-		sortDir:    sortDir,
-
-		changeFeedID: changeFeedID,
-		tableID:      tableID,
-		tableName:    tableName,
-
+		tableName:      tableName,
+		tableID:        tableID,
 		flowController: flowController,
->>>>>>> 7faf7a26
 	}
 }
 
@@ -102,14 +85,10 @@
 		if err != nil {
 			return errors.Trace(err)
 		}
-<<<<<<< HEAD
-		sorter = psorter.NewUnifiedSorter(sortDir, ctx.ChangefeedVars().ID, n.tableName, n.tableID, ctx.GlobalVars().CaptureInfo.AdvertiseAddr)
-=======
-		sorter, err = psorter.NewUnifiedSorter(n.sortDir, n.changeFeedID, n.tableName, n.tableID, ctx.Vars().CaptureAddr)
+		sorter, err = psorter.NewUnifiedSorter(sortDir, ctx.ChangefeedVars().ID, n.tableName, n.tableID, ctx.GlobalVars().CaptureInfo.AdvertiseAddr)
 		if err != nil {
 			return errors.Trace(err)
 		}
->>>>>>> 7faf7a26
 	default:
 		return cerror.ErrUnknownSortEngine.GenWithStackByArgs(sortEngine)
 	}
@@ -133,7 +112,7 @@
 		lastSendResolvedTsTime := time.Now() // the time at which we last sent a resolved-ts.
 		lastCRTs := uint64(0)                // the commit-ts of the last row changed we sent.
 
-		metricsTableMemoryGauge := tableMemoryGauge.WithLabelValues(n.changeFeedID, ctx.Vars().CaptureAddr, n.tableName)
+		metricsTableMemoryGauge := tableMemoryGauge.WithLabelValues(ctx.ChangefeedVars().ID, ctx.GlobalVars().CaptureInfo.AdvertiseAddr, n.tableName)
 		metricsTicker := time.NewTicker(flushMemoryMetricsDuration)
 		defer metricsTicker.Stop()
 
@@ -220,7 +199,7 @@
 }
 
 func (n *sorterNode) Destroy(ctx pipeline.NodeContext) error {
-	defer tableMemoryGauge.DeleteLabelValues(n.changeFeedID, ctx.Vars().CaptureAddr, n.tableName)
+	defer tableMemoryGauge.DeleteLabelValues(ctx.ChangefeedVars().ID, ctx.GlobalVars().CaptureInfo.AdvertiseAddr, n.tableName)
 	n.cancel()
 	return n.wg.Wait()
 }