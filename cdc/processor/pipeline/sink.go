// Copyright 2020 PingCAP, Inc.
//
// Licensed under the Apache License, Version 2.0 (the "License");
// you may not use this file except in compliance with the License.
// You may obtain a copy of the License at
//
//     http://www.apache.org/licenses/LICENSE-2.0
//
// Unless required by applicable law or agreed to in writing, software
// distributed under the License is distributed on an "AS IS" BASIS,
// See the License for the specific language governing permissions and
// limitations under the License.

package pipeline

import (
	"sync/atomic"
	"time"

	"github.com/pingcap/errors"
	"github.com/pingcap/failpoint"
	"github.com/pingcap/log"
	"github.com/pingcap/ticdc/cdc/model"
	"github.com/pingcap/ticdc/cdc/sink"
	cerror "github.com/pingcap/ticdc/pkg/errors"
	"github.com/pingcap/ticdc/pkg/pipeline"
	"go.uber.org/zap"
)

const (
	defaultSyncResolvedBatch = 1024
)

// TableStatus is status of the table pipeline
type TableStatus int32

// TableStatus for table pipeline
const (
	TableStatusInitializing TableStatus = iota
	TableStatusRunning
	TableStatusStopped
)

func (s TableStatus) String() string {
	switch s {
	case TableStatusInitializing:
		return "Initializing"
	case TableStatusRunning:
		return "Running"
	case TableStatusStopped:
		return "Stopped"
	}
	return "Unknown"
}

<<<<<<< HEAD
=======
// Load TableStatus with THREAD-SAFE
>>>>>>> 58c6ca1f
func (s *TableStatus) Load() TableStatus {
	return TableStatus(atomic.LoadInt32((*int32)(s)))
}

<<<<<<< HEAD
=======
// Store TableStatus with THREAD-SAFE
>>>>>>> 58c6ca1f
func (s *TableStatus) Store(new TableStatus) {
	atomic.StoreInt32((*int32)(s), int32(new))
}

type sinkNode struct {
	sink   sink.Sink
	status TableStatus

	resolvedTs   model.Ts
	checkpointTs model.Ts
	targetTs     model.Ts
	barrierTs    model.Ts

	eventBuffer []*model.PolymorphicEvent
	rowBuffer   []*model.RowChangedEvent

	flowController tableFlowController
}

func newSinkNode(sink sink.Sink, startTs model.Ts, targetTs model.Ts, flowController tableFlowController) *sinkNode {
	return &sinkNode{
		sink:         sink,
		status:       TableStatusInitializing,
		targetTs:     targetTs,
		resolvedTs:   startTs,
		checkpointTs: startTs,
		barrierTs:    startTs,

		flowController: flowController,
	}
}

func (n *sinkNode) ResolvedTs() model.Ts   { return atomic.LoadUint64(&n.resolvedTs) }
func (n *sinkNode) CheckpointTs() model.Ts { return atomic.LoadUint64(&n.checkpointTs) }
func (n *sinkNode) Status() TableStatus    { return n.status.Load() }

func (n *sinkNode) Init(ctx pipeline.NodeContext) error {
	// do nothing
	return nil
}

func (n *sinkNode) flushSink(ctx pipeline.NodeContext, resolvedTs model.Ts) (err error) {
	defer func() {
		if err != nil {
			n.status.Store(TableStatusStopped)
			return
		}
		if n.checkpointTs >= n.targetTs {
			n.status.Store(TableStatusStopped)
			err = n.sink.Close()
			if err != nil {
				err = errors.Trace(err)
				return
			}
			err = cerror.ErrTableProcessorStoppedSafely.GenWithStackByArgs()
		}
	}()
	if resolvedTs > n.barrierTs {
		resolvedTs = n.barrierTs
	}
	if resolvedTs > n.targetTs {
		resolvedTs = n.targetTs
	}
	if resolvedTs <= n.checkpointTs {
		return nil
	}
	if err := n.flushRow2Sink(ctx); err != nil {
		return errors.Trace(err)
	}
	checkpointTs, err := n.sink.FlushRowChangedEvents(ctx, resolvedTs)
	if err != nil {
		return errors.Trace(err)
	}
	if checkpointTs <= n.checkpointTs {
		return nil
	}
	atomic.StoreUint64(&n.checkpointTs, checkpointTs)

	n.flowController.Release(checkpointTs)
	return nil
}

func (n *sinkNode) emitEvent(ctx pipeline.NodeContext, event *model.PolymorphicEvent) error {
	n.eventBuffer = append(n.eventBuffer, event)
	if len(n.eventBuffer) >= defaultSyncResolvedBatch {
		if err := n.flushRow2Sink(ctx); err != nil {
			return errors.Trace(err)
		}
	}
	return nil
}

func (n *sinkNode) flushRow2Sink(ctx pipeline.NodeContext) error {
	for _, ev := range n.eventBuffer {
		err := ev.WaitPrepare(ctx)
		if err != nil {
			return errors.Trace(err)
		}
		if ev.Row == nil {
			continue
		}
		ev.Row.ReplicaID = ev.ReplicaID
		n.rowBuffer = append(n.rowBuffer, ev.Row)
	}
	failpoint.Inject("ProcessorSyncResolvedPreEmit", func() {
		log.Info("Prepare to panic for ProcessorSyncResolvedPreEmit")
		time.Sleep(10 * time.Second)
		panic("ProcessorSyncResolvedPreEmit")
	})
	err := n.sink.EmitRowChangedEvents(ctx, n.rowBuffer...)
	if err != nil {
		return errors.Trace(err)
	}
	n.rowBuffer = n.rowBuffer[:0]
	n.eventBuffer = n.eventBuffer[:0]
	return nil
}

// Receive receives the message from the previous node
func (n *sinkNode) Receive(ctx pipeline.NodeContext) error {
	msg := ctx.Message()
	switch msg.Tp {
	case pipeline.MessageTypePolymorphicEvent:
		event := msg.PolymorphicEvent
		if event.RawKV.OpType == model.OpTypeResolved {
			if n.status == TableStatusInitializing {
				n.status.Store(TableStatusRunning)
			}
			failpoint.Inject("ProcessorSyncResolvedError", func() {
				failpoint.Return(errors.New("processor sync resolved injected error"))
			})
			if err := n.flushSink(ctx, msg.PolymorphicEvent.CRTs); err != nil {
				return errors.Trace(err)
			}
			atomic.StoreUint64(&n.resolvedTs, msg.PolymorphicEvent.CRTs)
			return nil
		}
		if err := n.emitEvent(ctx, event); err != nil {
			return errors.Trace(err)
		}
	case pipeline.MessageTypeTick:
		if err := n.flushSink(ctx, n.resolvedTs); err != nil {
			return errors.Trace(err)
		}
	case pipeline.MessageTypeCommand:
		if msg.Command.Tp == pipeline.CommandTypeStopAtTs {
			if msg.Command.StoppedTs < n.checkpointTs {
				log.Warn("the stopped ts is less than the checkpoint ts, "+
					"the table pipeline can't be stopped accurately, will be stopped soon",
					zap.Uint64("stoppedTs", msg.Command.StoppedTs), zap.Uint64("checkpointTs", n.checkpointTs))
			}
			n.targetTs = msg.Command.StoppedTs
		}
	case pipeline.MessageTypeBarrier:
		n.barrierTs = msg.BarrierTs
		if err := n.flushSink(ctx, n.resolvedTs); err != nil {
			return errors.Trace(err)
		}
	}
	return nil
}

func (n *sinkNode) Destroy(ctx pipeline.NodeContext) error {
	n.status.Store(TableStatusStopped)
	n.flowController.Abort()
	return n.sink.Close()
}<|MERGE_RESOLUTION|>--- conflicted
+++ resolved
@@ -53,18 +53,12 @@
 	return "Unknown"
 }
 
-<<<<<<< HEAD
-=======
 // Load TableStatus with THREAD-SAFE
->>>>>>> 58c6ca1f
 func (s *TableStatus) Load() TableStatus {
 	return TableStatus(atomic.LoadInt32((*int32)(s)))
 }
 
-<<<<<<< HEAD
-=======
 // Store TableStatus with THREAD-SAFE
->>>>>>> 58c6ca1f
 func (s *TableStatus) Store(new TableStatus) {
 	atomic.StoreInt32((*int32)(s), int32(new))
 }
