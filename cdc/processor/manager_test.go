--- conflicted
+++ resolved
@@ -35,23 +35,9 @@
 const mockLeaseID = 0xa987edf3
 
 func newManager4Test() *Manager {
-<<<<<<< HEAD
-	m := NewManager(nil, nil, &model.CaptureInfo{
-		ID:            "test-captureID",
-		AdvertiseAddr: "127.0.0.1:0000",
-	},mockLeaseID)
-	m.newProcessor = func(
-		pdCli pd.Client,
-		changefeedID model.ChangeFeedID,
-		credential *security.Credential,
-		captureInfo *model.CaptureInfo,
-	) *processor {
-		return newProcessor4Test()
-=======
 	m := NewManager()
 	m.newProcessor = func(ctx context.Context) *processor {
 		return newProcessor4Test(ctx)
->>>>>>> aecfd265
 	}
 	return m
 }
