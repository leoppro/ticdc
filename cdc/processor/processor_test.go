--- conflicted
+++ resolved
@@ -537,13 +537,10 @@
 		status.AdminJobType = model.AdminStop
 		return status, true, nil
 	})
-<<<<<<< HEAD
-=======
 	p.changefeed.PatchTaskStatus(ctx.GlobalVars().CaptureInfo.ID, func(status *model.TaskStatus) (*model.TaskStatus, bool, error) {
 		status.AdminJobType = model.AdminStop
 		return status, true, nil
 	})
->>>>>>> e76856f6
 	tester.MustApplyPatches()
 	_, err = p.Tick(ctx, p.changefeed)
 	c.Assert(cerror.ErrReactorFinished.Equal(errors.Cause(err)), check.IsTrue)
