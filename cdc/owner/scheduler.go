// Copyright 2021 PingCAP, Inc.
//
// Licensed under the Apache License, Version 2.0 (the "License");
// you may not use this file except in compliance with the License.
// You may obtain a copy of the License at
//
//     http://www.apache.org/licenses/LICENSE-2.0
//
// Unless required by applicable law or agreed to in writing, software
// distributed under the License is distributed on an "AS IS" BASIS,
// See the License for the specific language governing permissions and
// limitations under the License.

package owner

import (
	"math"

	"github.com/pingcap/errors"
	"github.com/pingcap/failpoint"
	"github.com/pingcap/log"
	"github.com/pingcap/ticdc/cdc/model"
	cerror "github.com/pingcap/ticdc/pkg/errors"
	"go.uber.org/zap"
)

type schedulerJobType string

const (
	schedulerJobTypeAddTable    schedulerJobType = "ADD"
	schedulerJobTypeRemoveTable schedulerJobType = "REMOVE"
)

type schedulerJob struct {
	Tp      schedulerJobType
	TableID model.TableID
	// if the operation is a delete operation, boundaryTs is checkpoint ts
	// if the operation is a add operation, boundaryTs is start ts
	BoundaryTs    uint64
	TargetCapture model.CaptureID
}

type moveTableJob struct {
	tableID model.TableID
	target  model.CaptureID
}

type scheduler struct {
	state         *model.ChangefeedReactorState
	currentTables []model.TableID
	captures      map[model.CaptureID]*model.CaptureInfo

	moveTableTargets      map[model.TableID]model.CaptureID
	moveTableJobQueue     []*moveTableJob
	needRebalanceNextTick bool
	lastTickCaptureCount  int
}

func newScheduler() *scheduler {
	return &scheduler{
		moveTableTargets: make(map[model.TableID]model.CaptureID),
	}
}

// Tick is a main process of scheduler, it dispatches tables into captures, and handles move-table and rebalance events.
// Tick returns a bool represents the changefeed state can be update in this tick.
<<<<<<< HEAD
// The state can be update only if all the tables which should be listened dispatched to captures and no operation sent to captures in this tick.
func (s *scheduler) Tick(state *model.ChangefeedReactorState, currentTables []model.TableID, captures map[model.CaptureID]*model.CaptureInfo) (shouldUpdateState bool, err error) {
=======
// The state can be updated only if all the tables which should be listened have been dispatched to captures and no operation sent to captures in this tick.
func (s *scheduler) Tick(state *model.ChangefeedReactorState, currentTables []model.TableID, captures map[model.CaptureID]*model.CaptureInfo) (shouldUpdateState bool) {
>>>>>>> c6354af0
	s.state = state
	s.currentTables = currentTables
	s.captures = captures

	s.cleanUpFinishedOperations()
	pendingJob, err := s.syncTablesWithSchemaManager()
	if err != nil {
		return false, errors.Trace(err)
	}
	s.dispatchToTargetCaptures(pendingJob)
	if len(pendingJob) != 0 {
		log.Debug("scheduler:generated pending job to be executed", zap.Any("pendingJob", pendingJob))
	}
	s.handleJobs(pendingJob)

	// only if the pending job is empty and no table being rebalance or moved,
	// the global resolved ts and checkpoint ts can be updated
	shouldUpdateState = len(pendingJob) == 0
	shouldUpdateState = s.rebalance() && shouldUpdateState
	shouldUpdateStateInMoveTable, err := s.handleMoveTableJob()
	if err != nil {
		return false, errors.Trace(err)
	}
	shouldUpdateState = shouldUpdateStateInMoveTable && shouldUpdateState
	s.lastTickCaptureCount = len(captures)
	return shouldUpdateState, nil
}

func (s *scheduler) MoveTable(tableID model.TableID, target model.CaptureID) {
	s.moveTableJobQueue = append(s.moveTableJobQueue, &moveTableJob{
		tableID: tableID,
		target:  target,
	})
}

func (s *scheduler) handleMoveTableJob() (shouldUpdateState bool, err error) {
	shouldUpdateState = true
	if len(s.moveTableJobQueue) == 0 {
		return
	}
	table2CaptureIndex, err := s.table2CaptureIndex()
	if err != nil {
		return false, errors.Trace(err)
	}
	for _, job := range s.moveTableJobQueue {
		source, exist := table2CaptureIndex[job.tableID]
		if !exist {
			return
		}
		s.moveTableTargets[job.tableID] = job.target
		job := job
		shouldUpdateState = false
		s.state.PatchTaskStatus(source, func(status *model.TaskStatus) (*model.TaskStatus, bool, error) {
			if status == nil {
				// the capture may be down, just skip remove this table
				return status, false, nil
			}
			if status.Operation != nil && status.Operation[job.tableID] != nil {
				// skip removing this table to avoid the remove operation created by the rebalance function interfering with the operation created by another function
				return status, false, nil
			}
			status.RemoveTable(job.tableID, s.state.Status.CheckpointTs, false)
			return status, true, nil
		})
	}
	s.moveTableJobQueue = nil
	return
}

func (s *scheduler) Rebalance() {
	s.needRebalanceNextTick = true
}

func (s *scheduler) table2CaptureIndex() (map[model.TableID]model.CaptureID, error) {
	table2CaptureIndex := make(map[model.TableID]model.CaptureID)
	for captureID, taskStatus := range s.state.TaskStatuses {
		for tableID := range taskStatus.Tables {
			if preCaptureID, exist := table2CaptureIndex[tableID]; exist && preCaptureID != captureID {
				return nil, cerror.ErrTableListenReplicated.GenWithStackByArgs(preCaptureID, captureID)
			}
			table2CaptureIndex[tableID] = captureID
		}
		for tableID := range taskStatus.Operation {
			if preCaptureID, exist := table2CaptureIndex[tableID]; exist && preCaptureID != captureID {
				return nil, cerror.ErrTableListenReplicated.GenWithStackByArgs(preCaptureID, captureID)
			}
			table2CaptureIndex[tableID] = captureID
		}
	}
	return table2CaptureIndex, nil
}

// dispatchToTargetCaptures set the the TargetCapture of scheduler jobs
// if the TargetCapture of a job is not set, choose a capture which of workload is minimum and set the capture to the TargetCapture
func (s *scheduler) dispatchToTargetCaptures(pendingJobs []*schedulerJob) {
	workloads := make(map[model.CaptureID]uint64)

	for captureID := range s.captures {
		workloads[captureID] = 0
		taskWorkload := s.state.Workloads[captureID]
		if taskWorkload == nil {
			continue
		}
		for _, workload := range taskWorkload {
			workloads[captureID] += workload.Workload
		}
	}

	for _, pendingJob := range pendingJobs {
		if pendingJob.TargetCapture == "" {
			target, exist := s.moveTableTargets[pendingJob.TableID]
			if !exist {
				continue
			}
			pendingJob.TargetCapture = target
			delete(s.moveTableTargets, pendingJob.TableID)
			continue
		}
		switch pendingJob.Tp {
		case schedulerJobTypeAddTable:
			workloads[pendingJob.TargetCapture] += 1
		case schedulerJobTypeRemoveTable:
			workloads[pendingJob.TargetCapture] -= 1
		default:
			log.Panic("Unreachable, please report a bug",
				zap.String("changefeed", s.state.ID), zap.Any("job", pendingJob))
		}
	}

	getMinWorkloadCapture := func() model.CaptureID {
		minCapture := ""
		minWorkLoad := uint64(math.MaxUint64)
		for captureID, workload := range workloads {
			if workload < minWorkLoad {
				minCapture = captureID
				minWorkLoad = workload
			}
		}

		if minCapture == "" {
			log.Panic("Unreachable, no capture is found")
		}
		return minCapture
	}

	for _, pendingJob := range pendingJobs {
		if pendingJob.TargetCapture != "" {
			continue
		}
		minCapture := getMinWorkloadCapture()
		pendingJob.TargetCapture = minCapture
		workloads[minCapture] += 1
	}
}

func (s *scheduler) syncTablesWithSchemaManager() ([]*schedulerJob, error) {
	var pendingJob []*schedulerJob
	allTableListeningNow, err := s.table2CaptureIndex()
	if err != nil {
		return nil, errors.Trace(err)
	}
	globalCheckpointTs := s.state.Status.CheckpointTs
	for _, tableID := range s.currentTables {
		if _, exist := allTableListeningNow[tableID]; exist {
			delete(allTableListeningNow, tableID)
			continue
		}
		// For each table which should be listened but is not, add an adding-table job to the pending job list
		boundaryTs := globalCheckpointTs
		pendingJob = append(pendingJob, &schedulerJob{
			Tp:         schedulerJobTypeAddTable,
			TableID:    tableID,
			BoundaryTs: boundaryTs,
		})
	}
	// The remaining tables is the tables which should be not listened
	tablesThatShouldNotBeListened := allTableListeningNow
	for tableID, captureID := range tablesThatShouldNotBeListened {
		opts := s.state.TaskStatuses[captureID].Operation
		if opts != nil && opts[tableID] != nil && opts[tableID].Delete {
			// the table is removing, skip
			continue
		}
		pendingJob = append(pendingJob, &schedulerJob{
			Tp:            schedulerJobTypeRemoveTable,
			TableID:       tableID,
			BoundaryTs:    globalCheckpointTs,
			TargetCapture: captureID,
		})
	}
	return pendingJob, nil
}

func (s *scheduler) handleJobs(jobs []*schedulerJob) {
	for _, job := range jobs {
		job := job
		s.state.PatchTaskStatus(job.TargetCapture, func(status *model.TaskStatus) (*model.TaskStatus, bool, error) {
			switch job.Tp {
			case schedulerJobTypeAddTable:
				if status == nil {
					// if task status is not found, we can just skip adding the adding-table operation, since this table will be added in the next tick
					log.Warn("task status of the capture is not found, may be the capture is already down. specify a new capture and redo the job", zap.Any("job", job))
					return status, false, nil
				}
				status.AddTable(job.TableID, &model.TableReplicaInfo{
					StartTs:     job.BoundaryTs,
					MarkTableID: 0, // mark table ID will be set in processors
				}, job.BoundaryTs)
			case schedulerJobTypeRemoveTable:
				failpoint.Inject("OwnerRemoveTableError", func() {
					// just skip removing this table
					failpoint.Return(status, false, nil)
				})
				if status == nil {
					log.Warn("Task status of the capture is not found. Maybe the capture is already down. Specify a new capture and redo the job", zap.Any("job", job))
					return status, false, nil
				}
				status.RemoveTable(job.TableID, job.BoundaryTs, false)
			default:
				log.Panic("Unreachable, please report a bug", zap.Any("job", job))
			}
			return status, true, nil
		})
	}
}

// cleanUpFinishedOperations clean up the finished operations.
func (s *scheduler) cleanUpFinishedOperations() {
	for captureID := range s.state.TaskStatuses {
		s.state.PatchTaskStatus(captureID, func(status *model.TaskStatus) (*model.TaskStatus, bool, error) {
			changed := false
			for tableID, operation := range status.Operation {
				if operation.Status == model.OperFinished {
					delete(status.Operation, tableID)
					changed = true
				}
			}
			return status, changed, nil
		})
	}
}

func (s *scheduler) rebalance() (shouldUpdateState bool) {
	if !s.shouldRebalance() {
		// if no table is rebalanced, we can update the resolved ts and checkpoint ts
		return true
	}
	// we only support rebalance by table number for now
	return s.rebalanceByTableNum()
}

func (s *scheduler) shouldRebalance() bool {
	if s.needRebalanceNextTick {
		s.needRebalanceNextTick = false
		return true
	}
	if s.lastTickCaptureCount != len(s.captures) {
		// a new capture online and no table distributed to the capture
		// or some captures offline
		return true
	}
	// TODO periodic trigger rebalance
	return false
}

// rebalanceByTableNum removes the tables in captures which of number is too much
// the removed table will be dispatched again by syncTablesWithSchemaManager function
func (s *scheduler) rebalanceByTableNum() (shouldUpdateState bool) {
	totalTableNum := len(s.currentTables)
	captureNum := len(s.captures)
	upperLimitPerCapture := int(math.Ceil(float64(totalTableNum) / float64(captureNum)))
	shouldUpdateState = true

	log.Info("Start rebalancing",
		zap.String("changefeed", s.state.ID),
		zap.Int("table-num", totalTableNum),
		zap.Int("capture-num", captureNum),
		zap.Int("target-limit", upperLimitPerCapture))

	for captureID, taskStatus := range s.state.TaskStatuses {
		tableNum2Remove := len(taskStatus.Tables) - upperLimitPerCapture
		if tableNum2Remove <= 0 {
			continue
		}

		// here we pick `tableNum2Remove` tables to delete,
		// and then the removed tables will be dispatched by `syncTablesWithSchemaManager` function in the next tick
		for tableID := range taskStatus.Tables {
			tableID := tableID
			if tableNum2Remove <= 0 {
				break
			}
			shouldUpdateState = false
			s.state.PatchTaskStatus(captureID, func(status *model.TaskStatus) (*model.TaskStatus, bool, error) {
				if status == nil {
					// the capture may be down, just skip remove this table
					return status, false, nil
				}
				if status.Operation != nil && status.Operation[tableID] != nil {
					// skip remove this table to avoid the remove operation created by rebalance function to influence the operation created by other function
					return status, false, nil
				}
				status.RemoveTable(tableID, s.state.Status.CheckpointTs, false)
				log.Info("Rebalance: Move table",
					zap.Int64("table-id", tableID),
					zap.String("capture", captureID),
					zap.String("changefeed-id", s.state.ID))
				return status, true, nil
			})
			tableNum2Remove--
		}
	}
	return
}<|MERGE_RESOLUTION|>--- conflicted
+++ resolved
@@ -16,11 +16,9 @@
 import (
 	"math"
 
-	"github.com/pingcap/errors"
 	"github.com/pingcap/failpoint"
 	"github.com/pingcap/log"
 	"github.com/pingcap/ticdc/cdc/model"
-	cerror "github.com/pingcap/ticdc/pkg/errors"
 	"go.uber.org/zap"
 )
 
@@ -64,13 +62,8 @@
 
 // Tick is a main process of scheduler, it dispatches tables into captures, and handles move-table and rebalance events.
 // Tick returns a bool represents the changefeed state can be update in this tick.
-<<<<<<< HEAD
-// The state can be update only if all the tables which should be listened dispatched to captures and no operation sent to captures in this tick.
+// The state can be updated only if all the tables which should be listened have been dispatched to captures and no operation sent to captures in this tick.
 func (s *scheduler) Tick(state *model.ChangefeedReactorState, currentTables []model.TableID, captures map[model.CaptureID]*model.CaptureInfo) (shouldUpdateState bool, err error) {
-=======
-// The state can be updated only if all the tables which should be listened have been dispatched to captures and no operation sent to captures in this tick.
-func (s *scheduler) Tick(state *model.ChangefeedReactorState, currentTables []model.TableID, captures map[model.CaptureID]*model.CaptureInfo) (shouldUpdateState bool) {
->>>>>>> c6354af0
 	s.state = state
 	s.currentTables = currentTables
 	s.captures = captures
