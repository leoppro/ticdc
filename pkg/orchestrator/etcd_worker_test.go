// Copyright 2020 PingCAP, Inc.
//
// Licensed under the Apache License, Version 2.0 (the "License");
// you may not use this file except in compliance with the License.
// You may obtain a copy of the License at
//
//     http://www.apache.org/licenses/LICENSE-2.0
//
// Unless required by applicable law or agreed to in writing, software
// distributed under the License is distributed on an "AS IS" BASIS,
// See the License for the specific language governing permissions and
// limitations under the License.

package orchestrator

import (
	"context"
	"encoding/json"
	"regexp"
	"strconv"
	"testing"
	"time"

	"github.com/pingcap/check"
	"github.com/pingcap/errors"
	"github.com/pingcap/log"
	cerrors "github.com/pingcap/ticdc/pkg/errors"
	"github.com/pingcap/ticdc/pkg/etcd"
	"github.com/pingcap/ticdc/pkg/orchestrator/util"
	"github.com/pingcap/ticdc/pkg/util/testleak"
	"github.com/prometheus/client_golang/prometheus"
	"go.etcd.io/etcd/clientv3"
	"go.uber.org/zap"
	"golang.org/x/sync/errgroup"
)

const (
	testEtcdKeyPrefix    = "/cdc_etcd_worker_test"
	numGroups            = 10
	numValuesPerGroup    = 5
	totalTicksPerReactor = 1000
)

func Test(t *testing.T) { check.TestingT(t) }

var _ = check.Suite(&etcdWorkerSuite{})

type etcdWorkerSuite struct {
}

type simpleReactor struct {
	state     *simpleReactorState
	tickCount int
	id        int
}

func (s *simpleReactor) Tick(_ context.Context, state ReactorState) (nextState ReactorState, err error) {
	if s.tickCount >= totalTicksPerReactor {
		return s.state, cerrors.ErrReactorFinished
	}
	s.tickCount++

	newState := state.(*simpleReactorState)
	if newState == nil {
		return s.state, nil
	}
	s.state = newState

	if s.id == 0 {
		sum := s.state.sum
		for _, delta := range s.state.deltas {
			sum = sum - delta.old
			sum = sum + delta.new
		}

		// check for consistency
		expectedSum := 0
		for i := range s.state.values {
			for j := range s.state.values[i] {
				expectedSum += s.state.values[i][j]
			}
		}
		if sum != expectedSum {
			log.Panic("state is inconsistent", zap.Int("expected-sum", sum), zap.Int("actual-sum", s.state.sum))
		}

		s.state.SetSum(sum)
	} else {
		i2 := s.id - 1
		for i := range s.state.values {
			s.state.Inc(i, i2)
		}
	}

	s.state.deltas = s.state.deltas[:0]

	return s.state, nil
}

type delta struct {
	old int
	new int
	i1  int
	i2  int
}

type simpleReactorState struct {
	values  [][]int
	sum     int
	deltas  []*delta
	patches []*DataPatch
}

var keyParseRegexp = regexp.MustCompile(regexp.QuoteMeta(testEtcdKeyPrefix) + `/(.+)`)

func (s *simpleReactorState) Get(i1, i2 int) int {
	return s.values[i1][i2]
}

func (s *simpleReactorState) Inc(i1, i2 int) {
	patch := &DataPatch{
		Key: util.NewEtcdKey(testEtcdKeyPrefix + "/" + strconv.Itoa(i1)),
		Fun: func(old []byte) ([]byte, error) {
			var oldJSON []int
			err := json.Unmarshal(old, &oldJSON)
			if err != nil {
				return nil, errors.Trace(err)
			}

			oldJSON[i2]++
			return json.Marshal(oldJSON)
		},
	}

	s.patches = append(s.patches, patch)
}

func (s *simpleReactorState) SetSum(sum int) {
	patch := &DataPatch{
		Key: util.NewEtcdKey(testEtcdKeyPrefix + "/sum"),
		Fun: func(_ []byte) ([]byte, error) {
			return []byte(strconv.Itoa(sum)), nil
		},
	}

	s.patches = append(s.patches, patch)
}

func (s *simpleReactorState) Update(key util.EtcdKey, value []byte, isInit bool) error {
	subMatches := keyParseRegexp.FindSubmatch(key.Bytes())
	if len(subMatches) != 2 {
		log.Panic("illegal Etcd key", zap.ByteString("key", key.Bytes()))
	}

	if string(subMatches[1]) == "sum" {
		newSum, err := strconv.Atoi(string(value))
		if err != nil {
			log.Panic("illegal sum", zap.Error(err))
		}
		s.sum = newSum
		return nil
	}

	index, err := strconv.Atoi(string(subMatches[1]))
	if err != nil {
		log.Panic("illegal index", zap.Error(err))
	}

	var newValues []int
	err = json.Unmarshal(value, &newValues)
	if err != nil {
		log.Panic("illegal value", zap.Error(err))
	}

	for i2, v := range s.values[index] {
		if v != newValues[i2] {
			s.deltas = append(s.deltas, &delta{
				old: v,
				new: newValues[i2],
				i1:  index,
				i2:  i2,
			})
		}
	}

	s.values[index] = newValues
	return nil
}

func (s *simpleReactorState) GetPatches() []*DataPatch {
	ret := s.patches
	s.patches = nil
	return ret
}

func setUpTest(c *check.C) (func() *etcd.Client, func()) {
	dir := c.MkDir()
	url, server, err := etcd.SetupEmbedEtcd(dir)
	c.Assert(err, check.IsNil)
	endpoints := []string{url.String()}
	return func() *etcd.Client {
			rawCli, err := clientv3.NewFromURLs(endpoints)
			c.Check(err, check.IsNil)
			return etcd.Wrap(rawCli, map[string]prometheus.Counter{})
		}, func() {
			server.Close()
		}
}

func (s *etcdWorkerSuite) TestEtcdSum(c *check.C) {
	defer testleak.AfterTest(c)()
	ctx, cancel := context.WithTimeout(context.Background(), time.Minute*5)
	defer cancel()

	newClient, closer := setUpTest(c)
	defer closer()

	cli := newClient()
	defer func() {
		_ = cli.Unwrap().Close()
	}()

	_, err := cli.Put(ctx, testEtcdKeyPrefix+"/sum", "0")
	c.Check(err, check.IsNil)

	initArray := make([]int, numValuesPerGroup)
	jsonStr, err := json.Marshal(initArray)
	c.Check(err, check.IsNil)

	for i := 0; i < numGroups; i++ {
		_, err := cli.Put(ctx, testEtcdKeyPrefix+"/"+strconv.Itoa(i), string(jsonStr))
		c.Check(err, check.IsNil)
	}

	errg, ctx := errgroup.WithContext(ctx)
	for i := 0; i < numValuesPerGroup+1; i++ {
		finalI := i
		errg.Go(func() error {
			values := make([][]int, numGroups)
			for j := range values {
				values[j] = make([]int, numValuesPerGroup)
			}

			reactor := &simpleReactor{
				state: nil,
				id:    finalI,
			}

			initState := &simpleReactorState{
				values:  values,
				sum:     0,
				deltas:  nil,
				patches: nil,
			}

			cli := newClient()
			defer func() {
				_ = cli.Unwrap().Close()
			}()

			etcdWorker, err := NewEtcdWorker(cli, testEtcdKeyPrefix, reactor, initState)
			if err != nil {
				return errors.Trace(err)
			}

			return errors.Trace(etcdWorker.Run(ctx, nil, 10*time.Millisecond))
		})
	}

	err = errg.Wait()
	if err != nil && (errors.Cause(err) == context.DeadlineExceeded || errors.Cause(err) == context.Canceled) {
		return
	}
	c.Check(err, check.IsNil)
}

type intReactorState struct {
	val       int
	isUpdated bool
}

func (s *intReactorState) Update(key util.EtcdKey, value []byte, isInit bool) error {
	var err error
	s.val, err = strconv.Atoi(string(value))
	if err != nil {
		log.Panic("intReactorState", zap.Error(err))
	}
	s.isUpdated = !isInit
	return nil
}

func (s *intReactorState) GetPatches() []*DataPatch {
	return []*DataPatch{}
}

type linearizabilityReactor struct {
	state    *intReactorState
	expected int
}

func (r *linearizabilityReactor) Tick(ctx context.Context, state ReactorState) (nextState ReactorState, err error) {
	r.state = state.(*intReactorState)
	if r.state.isUpdated {
		if r.state.val != r.expected {
			log.Panic("linearizability check failed", zap.Int("expected", r.expected), zap.Int("actual", r.state.val))
		}
		r.expected++
	}
	if r.state.val == 1999 {
		return r.state, cerrors.ErrReactorFinished
	}
	r.state.isUpdated = false
	return r.state, nil
}

func (s *etcdWorkerSuite) TestLinearizability(c *check.C) {
	defer testleak.AfterTest(c)()

	ctx, cancel := context.WithTimeout(context.Background(), time.Minute*5)
	defer cancel()

	newClient, closer := setUpTest(c)
	defer closer()

	cli0 := newClient()
	cli := newClient()
	for i := 0; i < 1000; i++ {
		_, err := cli.Put(ctx, testEtcdKeyPrefix+"/lin", strconv.Itoa(i))
		c.Assert(err, check.IsNil)
	}

	reactor, err := NewEtcdWorker(cli0, testEtcdKeyPrefix+"/lin", &linearizabilityReactor{
		state:    nil,
		expected: 999,
	}, &intReactorState{
		val:       0,
		isUpdated: false,
	})
	c.Assert(err, check.IsNil)
	errg := &errgroup.Group{}
	errg.Go(func() error {
		return reactor.Run(ctx, nil, 10*time.Millisecond)
	})

	time.Sleep(500 * time.Millisecond)
	for i := 999; i < 2000; i++ {
		_, err := cli.Put(ctx, testEtcdKeyPrefix+"/lin", strconv.Itoa(i))
		c.Assert(err, check.IsNil)
	}

	err = errg.Wait()
	c.Assert(err, check.IsNil)

	err = cli.Unwrap().Close()
	c.Assert(err, check.IsNil)
	err = cli0.Unwrap().Close()
	c.Assert(err, check.IsNil)
}

type commonReactorState struct {
	state          map[string]string
	pendingPatches []*DataPatch
}

func (s *commonReactorState) Update(key util.EtcdKey, value []byte, isInit bool) error {
	s.state[key.String()] = string(value)
	return nil
}

func (s *commonReactorState) AppendPatch(key util.EtcdKey, fun PatchFunc) {
	s.pendingPatches = append(s.pendingPatches, &DataPatch{
		Key: key,
		Fun: fun,
	})
}

func (s *commonReactorState) GetPatches() []*DataPatch {
	pendingPatches := s.pendingPatches
	s.pendingPatches = nil
	return pendingPatches
}

type finishedReactor struct {
	state   *commonReactorState
	tickNum int
	prefix  string
}

func (r *finishedReactor) Tick(ctx context.Context, state ReactorState) (nextState ReactorState, err error) {
	r.state = state.(*commonReactorState)
	if r.tickNum < 2 {
		r.state.AppendPatch(util.NewEtcdKey(r.prefix+"/key1"), func(old []byte) (newValue []byte, err error) {
			newValue = append(old, []byte("abc")...)
			return
		})
		r.state.AppendPatch(util.NewEtcdKey(r.prefix+"/key2"), func(old []byte) (newValue []byte, err error) {
			newValue = append(old, []byte("123")...)
			return
		})
		r.tickNum++
		return r.state, nil
	}
	r.state.AppendPatch(util.NewEtcdKey(r.prefix+"/key1"), func(old []byte) (newValue []byte, err error) {
		newValue = append(old, []byte("fin")...)
		return
	})
	r.state.AppendPatch(util.NewEtcdKey(r.prefix+"/key2"), func(old []byte) (newValue []byte, err error) {
		return nil, nil
	})
	return r.state, cerrors.ErrReactorFinished
}

func (s *etcdWorkerSuite) TestFinished(c *check.C) {
	defer testleak.AfterTest(c)()

	ctx, cancel := context.WithTimeout(context.Background(), time.Minute*5)
	defer cancel()

	newClient, closer := setUpTest(c)
	defer closer()

	cli := newClient()
	prefix := testEtcdKeyPrefix + "/finished"
	reactor, err := NewEtcdWorker(cli, prefix, &finishedReactor{
		prefix: prefix,
	}, &commonReactorState{
		state: make(map[string]string),
	})
	c.Assert(err, check.IsNil)
	err = reactor.Run(ctx, nil, 10*time.Millisecond)
	c.Assert(err, check.IsNil)
	resp, err := cli.Get(ctx, prefix+"/key1")
	c.Assert(err, check.IsNil)
	c.Assert(string(resp.Kvs[0].Key), check.Equals, "/cdc_etcd_worker_test/finished/key1")
	c.Assert(string(resp.Kvs[0].Value), check.Equals, "abcabcfin")
	resp, err = cli.Get(ctx, prefix+"/key2")
	c.Assert(err, check.IsNil)
	c.Assert(resp.Kvs, check.HasLen, 0)
	err = cli.Unwrap().Close()
	c.Assert(err, check.IsNil)
}

type coverReactor struct {
	state   *commonReactorState
	tickNum int
	prefix  string
}

func (r *coverReactor) Tick(ctx context.Context, state ReactorState) (nextState ReactorState, err error) {
	r.state = state.(*commonReactorState)
	if r.tickNum < 2 {
		r.state.AppendPatch(util.NewEtcdKey(r.prefix+"/key1"), func(old []byte) (newValue []byte, err error) {
			newValue = append(old, []byte("abc")...)
			return
		})
		r.state.AppendPatch(util.NewEtcdKey(r.prefix+"/key2"), func(old []byte) (newValue []byte, err error) {
			newValue = append(old, []byte("123")...)
			return
		})
		r.state.AppendPatch(util.NewEtcdKey(r.prefix+"/key1"), func(old []byte) (newValue []byte, err error) {
			newValue = append(old, []byte("cba")...)
			return
		})
		r.state.AppendPatch(util.NewEtcdKey(r.prefix+"/key2"), func(old []byte) (newValue []byte, err error) {
			newValue = append(old, []byte("321")...)
			return
		})
		r.tickNum++
		return r.state, nil
	}
	r.state.AppendPatch(util.NewEtcdKey(r.prefix+"/key1"), func(old []byte) (newValue []byte, err error) {
		newValue = append(old, []byte("fin")...)
		return
	})
	r.state.AppendPatch(util.NewEtcdKey(r.prefix+"/key1"), func(old []byte) (newValue []byte, err error) {
		newValue = append(old, []byte("fin")...)
		return
	})
	r.state.AppendPatch(util.NewEtcdKey(r.prefix+"/key2"), func(old []byte) (newValue []byte, err error) {
		return nil, nil
	})
	r.state.AppendPatch(util.NewEtcdKey(r.prefix+"/key2"), func(old []byte) (newValue []byte, err error) {
		newValue = append(old, []byte("fin")...)
		return
	})
	return r.state, cerrors.ErrReactorFinished
}

func (s *etcdWorkerSuite) TestCover(c *check.C) {
	defer testleak.AfterTest(c)()

	ctx, cancel := context.WithTimeout(context.Background(), time.Minute*5)
	defer cancel()

	newClient, closer := setUpTest(c)
	defer closer()

	cli := newClient()
	prefix := testEtcdKeyPrefix + "/cover"
	reactor, err := NewEtcdWorker(cli, prefix, &coverReactor{
		prefix: prefix,
	}, &commonReactorState{
		state: make(map[string]string),
	})
	c.Assert(err, check.IsNil)
	err = reactor.Run(ctx, nil, 10*time.Millisecond)
	c.Assert(err, check.IsNil)
	resp, err := cli.Get(ctx, prefix+"/key1")
	c.Assert(err, check.IsNil)
	c.Assert(string(resp.Kvs[0].Key), check.Equals, "/cdc_etcd_worker_test/cover/key1")
	c.Assert(string(resp.Kvs[0].Value), check.Equals, "abccbaabccbafinfin")
	resp, err = cli.Get(ctx, prefix+"/key2")
	c.Assert(err, check.IsNil)
	c.Assert(string(resp.Kvs[0].Key), check.Equals, "/cdc_etcd_worker_test/cover/key2")
	c.Assert(string(resp.Kvs[0].Value), check.Equals, "fin")
	err = cli.Unwrap().Close()
	c.Assert(err, check.IsNil)
}

<<<<<<< HEAD
=======
type emptyTxnReactor struct {
	state   *commonReactorState
	tickNum int
	prefix  string
	cli     *etcd.Client
}

func (r *emptyTxnReactor) Tick(ctx context.Context, state ReactorState) (nextState ReactorState, err error) {
	r.state = state.(*commonReactorState)
	if r.tickNum == 0 {
		r.state.AppendPatch(util.NewEtcdKey(r.prefix+"/key1"), func(old []byte) (newValue []byte, err error) {
			return []byte("abc"), nil
		})
		r.state.AppendPatch(util.NewEtcdKey(r.prefix+"/key2"), func(old []byte) (newValue []byte, err error) {
			return []byte("123"), nil
		})
		r.state.AppendPatch(util.NewEtcdKey(r.prefix+"/key1"), func(old []byte) (newValue []byte, err error) {
			return nil, nil
		})
		r.tickNum++
		return r.state, nil
	}
	if r.tickNum == 1 {
		// Simulating other client writes
		_, err := r.cli.Put(ctx, "/key3", "123")
		if err != nil {
			return nil, errors.Trace(err)
		}

		r.state.AppendPatch(util.NewEtcdKey(r.prefix+"/key2"), func(old []byte) (newValue []byte, err error) {
			return []byte("123"), nil
		})
		r.state.AppendPatch(util.NewEtcdKey(r.prefix+"/key1"), func(old []byte) (newValue []byte, err error) {
			return nil, nil
		})
		r.tickNum++
		return r.state, nil
	}
	r.state.AppendPatch(util.NewEtcdKey(r.prefix+"/key1"), func(old []byte) (newValue []byte, err error) {
		return nil, nil
	})
	r.state.AppendPatch(util.NewEtcdKey(r.prefix+"/key2"), func(old []byte) (newValue []byte, err error) {
		return []byte("123"), nil
	})
	return r.state, cerrors.ErrReactorFinished
}

func (s *etcdWorkerSuite) TestEmptyTxn(c *check.C) {
	defer testleak.AfterTest(c)()

	ctx, cancel := context.WithTimeout(context.Background(), time.Minute*5)
	defer cancel()

	newClient, closer := setUpTest(c)
	defer closer()

	cli := newClient()
	prefix := testEtcdKeyPrefix + "/empty_txn"
	reactor, err := NewEtcdWorker(cli, prefix, &emptyTxnReactor{
		prefix: prefix,
		cli:    cli,
	}, &commonReactorState{
		state: make(map[string]string),
	})
	c.Assert(err, check.IsNil)
	err = reactor.Run(ctx, nil, 10*time.Millisecond)
	c.Assert(err, check.IsNil)
	resp, err := cli.Get(ctx, prefix+"/key1")
	c.Assert(err, check.IsNil)
	c.Assert(resp.Kvs, check.HasLen, 0)
	resp, err = cli.Get(ctx, prefix+"/key2")
	c.Assert(err, check.IsNil)
	c.Assert(string(resp.Kvs[0].Key), check.Equals, "/cdc_etcd_worker_test/empty_txn/key2")
	c.Assert(string(resp.Kvs[0].Value), check.Equals, "123")
	err = cli.Unwrap().Close()
	c.Assert(err, check.IsNil)
}

type emptyOrNilReactor struct {
	state   *commonReactorState
	tickNum int
	prefix  string
}

func (r *emptyOrNilReactor) Tick(ctx context.Context, state ReactorState) (nextState ReactorState, err error) {
	r.state = state.(*commonReactorState)
	if r.tickNum == 0 {
		r.state.AppendPatch(util.NewEtcdKey(r.prefix+"/key1"), func(old []byte) (newValue []byte, err error) {
			return []byte(""), nil
		})
		r.state.AppendPatch(util.NewEtcdKey(r.prefix+"/key2"), func(old []byte) (newValue []byte, err error) {
			return nil, nil
		})
		r.tickNum++
		return r.state, nil
	}
	if r.tickNum == 1 {
		r.state.AppendPatch(util.NewEtcdKey(r.prefix+"/key1"), func(old []byte) (newValue []byte, err error) {
			return nil, nil
		})
		r.state.AppendPatch(util.NewEtcdKey(r.prefix+"/key2"), func(old []byte) (newValue []byte, err error) {
			return []byte(""), nil
		})
		r.tickNum++
		return r.state, nil
	}
	r.state.AppendPatch(util.NewEtcdKey(r.prefix+"/key1"), func(old []byte) (newValue []byte, err error) {
		return []byte(""), nil
	})
	r.state.AppendPatch(util.NewEtcdKey(r.prefix+"/key2"), func(old []byte) (newValue []byte, err error) {
		return nil, nil
	})
	return r.state, cerrors.ErrReactorFinished
}

func (s *etcdWorkerSuite) TestEmptyOrNil(c *check.C) {
	defer testleak.AfterTest(c)()

	ctx, cancel := context.WithTimeout(context.Background(), time.Minute*5)
	defer cancel()

	newClient, closer := setUpTest(c)
	defer closer()

	cli := newClient()
	prefix := testEtcdKeyPrefix + "/emptyOrNil"
	reactor, err := NewEtcdWorker(cli, prefix, &emptyOrNilReactor{
		prefix: prefix,
	}, &commonReactorState{
		state: make(map[string]string),
	})
	c.Assert(err, check.IsNil)
	err = reactor.Run(ctx, nil, 10*time.Millisecond)
	c.Assert(err, check.IsNil)
	resp, err := cli.Get(ctx, prefix+"/key1")
	c.Assert(err, check.IsNil)
	c.Assert(string(resp.Kvs[0].Key), check.Equals, "/cdc_etcd_worker_test/emptyOrNil/key1")
	c.Assert(string(resp.Kvs[0].Value), check.Equals, "")
	resp, err = cli.Get(ctx, prefix+"/key2")
	c.Assert(err, check.IsNil)
	c.Assert(resp.Kvs, check.HasLen, 0)
	err = cli.Unwrap().Close()
	c.Assert(err, check.IsNil)
}

>>>>>>> a87ceac5
func (s *etcdWorkerSuite) TestMergePatches(c *check.C) {
	defer testleak.AfterTest(c)()
	testCases := []struct {
		state   map[util.EtcdKey][]byte
		patches []*DataPatch
	}{
		{
			state:   map[util.EtcdKey][]byte{},
			patches: []*DataPatch{},
		},
		{
			state: map[util.EtcdKey][]byte{
				util.NewEtcdKey("key1"): []byte("aa"),
			},
			patches: []*DataPatch{
				{
					Key: util.NewEtcdKey("key1"),
					Fun: func(old []byte) (newValue []byte, err error) {
						newValue = append(old, []byte("bb")...)
						return
					},
				},
				{
					Key: util.NewEtcdKey("key1"),
					Fun: func(old []byte) (newValue []byte, err error) {
						newValue = append(old, []byte("cc")...)
						return
					},
				},
				{
					Key: util.NewEtcdKey("key1"),
					Fun: func(old []byte) (newValue []byte, err error) {
						newValue = append(old, []byte("dd")...)
						return
					},
				},
			},
		},
		{
			state: map[util.EtcdKey][]byte{
				util.NewEtcdKey("key1"): []byte("aa"),
			},
			patches: []*DataPatch{
				{
					Key: util.NewEtcdKey("key1"),
					Fun: func(old []byte) (newValue []byte, err error) {
						newValue = append(old, []byte("bb")...)
						return
					},
				},
				{
					Key: util.NewEtcdKey("key2"),
					Fun: func(old []byte) (newValue []byte, err error) {
						newValue = append(old, []byte("cc")...)
						return
					},
				},
				{
					Key: util.NewEtcdKey("key1"),
					Fun: func(old []byte) (newValue []byte, err error) {
						newValue = append(old, []byte("dd")...)
						return
					},
				},
				{
					Key: util.NewEtcdKey("key2"),
					Fun: func(old []byte) (newValue []byte, err error) {
						newValue = append(old, []byte("ee")...)
						return
					},
				},
			},
		},
		{
			state: map[util.EtcdKey][]byte{
				util.NewEtcdKey("key1"): []byte("aa"),
			},
			patches: []*DataPatch{
				{
					Key: util.NewEtcdKey("key1"),
					Fun: func(old []byte) (newValue []byte, err error) {
						newValue = append(old, []byte("bb")...)
						err = cerrors.ErrEtcdIgnore
						return
					},
				},
				{
					Key: util.NewEtcdKey("key2"),
					Fun: func(old []byte) (newValue []byte, err error) {
						newValue = append(old, []byte("cc")...)
						return
					},
				},
				{
					Key: util.NewEtcdKey("key1"),
					Fun: func(old []byte) (newValue []byte, err error) {
						newValue = append(old, []byte("dd")...)
						return
					},
				},
				{
					Key: util.NewEtcdKey("key2"),
					Fun: func(old []byte) (newValue []byte, err error) {
						newValue = append(old, []byte("ee")...)
						err = cerrors.ErrEtcdIgnore
						return
					},
				},
			},
		},
	}

	applyPatches := func(state map[util.EtcdKey][]byte, patches []*DataPatch) map[util.EtcdKey][]byte {
		// clone state map
		clonedState := make(map[util.EtcdKey][]byte, len(state))
		for k, v := range state {
			clonedState[k] = v
		}
		// apply patches
		for _, p := range patches {
			newValue, err := p.Fun(clonedState[p.Key])
			if cerrors.ErrEtcdIgnore.Equal(errors.Cause(err)) {
				continue
			}
			c.Assert(err, check.IsNil)
			clonedState[p.Key] = newValue
		}
		return clonedState
	}
	for _, tc := range testCases {
		mergedPatches := mergePatch(tc.patches)
		c.Assert(applyPatches(tc.state, mergedPatches), check.DeepEquals, applyPatches(tc.state, tc.patches))
	}
<<<<<<< HEAD
=======
}

func (s *etcdWorkerSuite) TestEtcdValueEqual(c *check.C) {
	defer testleak.AfterTest(c)()
	c.Assert(etcdValueEqual(nil, nil), check.IsTrue)
	c.Assert(etcdValueEqual(nil, []byte{}), check.IsFalse)
	c.Assert(etcdValueEqual([]byte{}, nil), check.IsFalse)
	c.Assert(etcdValueEqual([]byte{}, []byte{}), check.IsTrue)
	c.Assert(etcdValueEqual([]byte{11}, []byte{11}), check.IsTrue)
	c.Assert(etcdValueEqual([]byte{11}, []byte{12}), check.IsFalse)
>>>>>>> a87ceac5
}<|MERGE_RESOLUTION|>--- conflicted
+++ resolved
@@ -517,8 +517,6 @@
 	c.Assert(err, check.IsNil)
 }
 
-<<<<<<< HEAD
-=======
 type emptyTxnReactor struct {
 	state   *commonReactorState
 	tickNum int
@@ -664,7 +662,6 @@
 	c.Assert(err, check.IsNil)
 }
 
->>>>>>> a87ceac5
 func (s *etcdWorkerSuite) TestMergePatches(c *check.C) {
 	defer testleak.AfterTest(c)()
 	testCases := []struct {
@@ -798,8 +795,6 @@
 		mergedPatches := mergePatch(tc.patches)
 		c.Assert(applyPatches(tc.state, mergedPatches), check.DeepEquals, applyPatches(tc.state, tc.patches))
 	}
-<<<<<<< HEAD
-=======
 }
 
 func (s *etcdWorkerSuite) TestEtcdValueEqual(c *check.C) {
@@ -810,5 +805,4 @@
 	c.Assert(etcdValueEqual([]byte{}, []byte{}), check.IsTrue)
 	c.Assert(etcdValueEqual([]byte{11}, []byte{11}), check.IsTrue)
 	c.Assert(etcdValueEqual([]byte{11}, []byte{12}), check.IsFalse)
->>>>>>> a87ceac5
 }