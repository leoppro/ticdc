--- conflicted
+++ resolved
@@ -28,20 +28,6 @@
 	return rfcError.Wrap(err).GenWithStackByCause()
 }
 
-<<<<<<< HEAD
-func RFCCode(err error) (errors.RFCErrorCode, bool) {
-	type rfcCoder interface {
-		RFCCode() errors.RFCErrorCode
-	}
-	if terr, ok := err.(rfcCoder); ok {
-		return terr.RFCCode(), true
-	}
-	err = errors.Cause(err)
-	if terr, ok := err.(rfcCoder); ok {
-		return terr.RFCCode(), true
-	}
-	return "", false
-=======
 // ChangefeedFastFailError checks the error, returns true if it is meaningless
 // to retry on this error
 func ChangefeedFastFailError(err error) bool {
@@ -57,5 +43,18 @@
 	default:
 		return false
 	}
->>>>>>> 36ecfc42
+}
+
+func RFCCode(err error) (errors.RFCErrorCode, bool) {
+	type rfcCoder interface {
+		RFCCode() errors.RFCErrorCode
+	}
+	if terr, ok := err.(rfcCoder); ok {
+		return terr.RFCCode(), true
+	}
+	err = errors.Cause(err)
+	if terr, ok := err.(rfcCoder); ok {
+		return terr.RFCCode(), true
+	}
+	return "", false
 }