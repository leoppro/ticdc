// Copyright 2020 PingCAP, Inc.
//
// Licensed under the Apache License, Version 2.0 (the "License");
// you may not use this file except in compliance with the License.
// You may obtain a copy of the License at
//
//     http://www.apache.org/licenses/LICENSE-2.0
//
// Unless required by applicable law or agreed to in writing, software
// distributed under the License is distributed on an "AS IS" BASIS,
// See the License for the specific language governing permissions and
// limitations under the License.

package pipeline

import (
	"sync"

	"github.com/pingcap/log"
	"github.com/pingcap/ticdc/pkg/context"
	cerror "github.com/pingcap/ticdc/pkg/errors"
	"go.uber.org/zap"
)

const defaultOutputChannelSize = 1280000

// Pipeline represents a pipeline includes a number of nodes
type Pipeline struct {
	header    headRunner
	runners   []runner
	runnersWg sync.WaitGroup
	errors    []error
	errorsMu  sync.Mutex
	closeMu   sync.Mutex
	isClosed  bool
}

// NewPipeline creates a new pipeline
func NewPipeline(ctx context.Context) (context.Context, *Pipeline) {
	header := make(headRunner, 4)
	runners := make([]runner, 0, 16)
	runners = append(runners, header)
	p := &Pipeline{
		header:  header,
		runners: runners,
	}
<<<<<<< HEAD
	ctx = context.WatchThrow(ctx, func(err error) {
=======
	ctx = context.WithErrorHandler(ctx, func(err error) {
>>>>>>> 17e8cc0b
		p.addError(err)
		p.close()
	})
	go func() {
		<-ctx.Done()
		p.close()
	}()
	return ctx, p
}

// AppendNode appends the node to the pipeline
func (p *Pipeline) AppendNode(ctx context.Context, name string, node Node) {
	lastRunner := p.runners[len(p.runners)-1]
	runner := newNodeRunner(name, node, lastRunner)
	p.runners = append(p.runners, runner)
	p.runnersWg.Add(1)
	go p.driveRunner(ctx, lastRunner, runner)
}

func (p *Pipeline) driveRunner(ctx context.Context, previousRunner, runner runner) {
	defer p.runnersWg.Done()
	defer blackhole(previousRunner)
	err := runner.run(ctx)
	if err != nil {
		p.close()
		p.addError(err)
		log.Error("found error when running the node", zap.String("name", runner.getName()), zap.Error(err))
	}
}

// SendToFirstNode sends the message to the first node
func (p *Pipeline) SendToFirstNode(msg *Message) error {
	p.closeMu.Lock()
	defer p.closeMu.Unlock()
	if p.isClosed {
		return cerror.ErrSendToClosedPipeline.GenWithStackByArgs()
	}
	// The header channel should never be blocked
	p.header <- msg
	return nil
}

func (p *Pipeline) close() {
	defer func() {
		// Avoid panic because repeated close channel
		recover() //nolint:errcheck
	}()
	p.closeMu.Lock()
	defer p.closeMu.Unlock()
	p.isClosed = true
	close(p.header)
}

func (p *Pipeline) addError(err error) {
	p.errorsMu.Lock()
	defer p.errorsMu.Unlock()
	p.errors = append(p.errors, err)
}

// Wait all the nodes exited and return the errors found from nodes
func (p *Pipeline) Wait() []error {
	p.runnersWg.Wait()
	p.errorsMu.Lock()
	defer p.errorsMu.Unlock()
	return p.errors
}<|MERGE_RESOLUTION|>--- conflicted
+++ resolved
@@ -44,11 +44,7 @@
 		header:  header,
 		runners: runners,
 	}
-<<<<<<< HEAD
-	ctx = context.WatchThrow(ctx, func(err error) {
-=======
 	ctx = context.WithErrorHandler(ctx, func(err error) {
->>>>>>> 17e8cc0b
 		p.addError(err)
 		p.close()
 	})
