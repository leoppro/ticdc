--- conflicted
+++ resolved
@@ -22,11 +22,7 @@
     #               --failpoint 'github.com/pingcap/ticdc/cdc/ProcessorSyncResolvedPreEmit=return(true)' # old processor
 
     run_cdc_server --workdir $WORK_DIR --binary $CDC_BINARY --logsuffix 1 --addr 127.0.0.1:8300 --restart true \
-<<<<<<< HEAD
-                   --failpoint 'github.com/pingcap/ticdc/cdc/processor/pipeline/ProcessorSyncResolvedPreEmit=return(true)'
-=======
                    --failpoint 'github.com/pingcap/ticdc/cdc/processor/pipeline/ProcessorSyncResolvedPreEmit=return(true)' # new processor
->>>>>>> 3b5b9aae
 
     run_cdc_server --workdir $WORK_DIR --binary $CDC_BINARY --logsuffix 2 --addr 127.0.0.1:8301
 
@@ -48,7 +44,7 @@
 cd "$(dirname "$0")"
 set -o pipefail
 GO111MODULE=on go run main.go -config ./config.toml 2>&1 | tee $WORK_DIR/tester.log
-check_table_exists test.end_mark_table ${DOWN_TIDB_HOST} ${DOWN_TIDB_PORT} 120
+check_table_exists test.end_mark_table ${DOWN_TIDB_HOST} ${DOWN_TIDB_PORT} 90
 check_sync_diff $WORK_DIR $CUR/diff_config.toml
 cleanup_process $CDC_BINARY
 check_logs $WORK_DIR
