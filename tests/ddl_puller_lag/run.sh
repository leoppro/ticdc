#!/bin/bash

set -e

CUR=$( cd "$( dirname "${BASH_SOURCE[0]}" )" && pwd )
source $CUR/../_utils/test_prepare
WORK_DIR=$OUT_DIR/$TEST_NAME
CDC_BINARY=cdc.test
SINK_TYPE=$1

function prepare() {
    rm -rf $WORK_DIR && mkdir -p $WORK_DIR

    start_tidb_cluster --workdir $WORK_DIR

    cd $WORK_DIR

    # record tso before we create tables to skip the system table DDLs
    start_ts=$(run_cdc_cli tso query --pd=http://$UP_PD_HOST_1:$UP_PD_PORT_1)

    run_sql "CREATE table test.ddl_puller_lag1(id int primary key, val int);"
    run_sql "CREATE table test.ddl_puller_lag2(id int primary key, val int);"

<<<<<<< HEAD

    run_cdc_server --workdir $WORK_DIR --binary $CDC_BINARY --failpoint 'github.com/pingcap/ticdc/cdc/processor/processorDDLResolved=1*sleep(180000)'
=======
    # run_cdc_server --workdir $WORK_DIR --binary $CDC_BINARY --failpoint 'github.com/pingcap/ticdc/cdc/processorDDLResolved=1*sleep(180000)' # old processor
    run_cdc_server --workdir $WORK_DIR --binary $CDC_BINARY --failpoint 'github.com/pingcap/ticdc/cdc/processor/processorDDLResolved=1*sleep(180000)' # new processor
>>>>>>> 3b5b9aae

    TOPIC_NAME="ticdc-ddl-puller-lag-test-$RANDOM"
    case $SINK_TYPE in
        kafka) SINK_URI="kafka+ssl://127.0.0.1:9092/$TOPIC_NAME?partition-num=4&kafka-client-id=ddl_puller_lag&kafka-version=${KAFKA_VERSION}";;
        *) SINK_URI="mysql+ssl://root@127.0.0.1:3306/";;
    esac
    run_cdc_cli changefeed create --start-ts=$start_ts --sink-uri="$SINK_URI"
    if [ "$SINK_TYPE" == "kafka" ]; then
      run_kafka_consumer $WORK_DIR "kafka://127.0.0.1:9092/$TOPIC_NAME?partition-num=4&version=${KAFKA_VERSION}"
    fi
}

function sql_check() {
    # run check in sequence and short circuit principle, if error hanppens,
    # the following statement will be not executed

    # check table ddl_puller_lag1.
    run_sql "SELECT id, val FROM test.ddl_puller_lag1;" ${DOWN_TIDB_HOST} ${DOWN_TIDB_PORT} && \
    check_contains "id: 1" && \
    check_contains "val: 1" && \
    check_contains "id: 2" && \
    check_contains "val: 22" && \
    check_not_contains "id: 3" && \

    # check table ddl_puller_lag2.
    run_sql "SELECT id, val FROM test.ddl_puller_lag2;" ${DOWN_TIDB_HOST} ${DOWN_TIDB_PORT} && \
    check_contains "id: 1" && \
    check_contains "val: 1" && \
    check_contains "id: 2" && \
    check_contains "val: 22" && \
    check_not_contains "id: 3"
}

function sql_test() {
    # test insert/update/delete for two table in the same way.
    run_sql "INSERT INTO test.ddl_puller_lag1(id, val) VALUES (1, 1);"
    run_sql "INSERT INTO test.ddl_puller_lag1(id, val) VALUES (2, 2);"
    run_sql "INSERT INTO test.ddl_puller_lag1(id, val) VALUES (3, 3);"

    # update id = 2 and delete id = 3
    run_sql "UPDATE test.ddl_puller_lag1 set val = 22 where id = 2;"
    run_sql "DELETE from test.ddl_puller_lag1 where id = 3;"


    # same dml for table ddl_puller_lag2
    run_sql "INSERT INTO test.ddl_puller_lag2(id, val) VALUES (1, 1);"
    run_sql "INSERT INTO test.ddl_puller_lag2(id, val) VALUES (2, 2);"
    run_sql "INSERT INTO test.ddl_puller_lag2(id, val) VALUES (3, 3);"

    run_sql "UPDATE test.ddl_puller_lag2 set val = 22 where id = 2;"
    run_sql "DELETE from test.ddl_puller_lag2 where id = 3;"

    i=0
    check_time=50
    set +e
    while [ $i -lt $check_time ]
    do
        sql_check
        ret=$?
        if [ "$ret" == 0 ]; then
            echo "check data successfully"
            break
        fi
        ((i++))
        echo "check data failed $i-th time, retry later"
        sleep 2
    done
    set -e

    if [ $i -ge $check_time ]; then
        echo "check data failed at last"
        exit 1
    fi

    cleanup_process $CDC_BINARY
}

trap stop_tidb_cluster EXIT
prepare $*
sleep 180
sql_test $*
check_logs $WORK_DIR
echo "[$(date)] <<<<<< run test case $TEST_NAME success! >>>>>>"<|MERGE_RESOLUTION|>--- conflicted
+++ resolved
@@ -21,13 +21,8 @@
     run_sql "CREATE table test.ddl_puller_lag1(id int primary key, val int);"
     run_sql "CREATE table test.ddl_puller_lag2(id int primary key, val int);"
 
-<<<<<<< HEAD
-
-    run_cdc_server --workdir $WORK_DIR --binary $CDC_BINARY --failpoint 'github.com/pingcap/ticdc/cdc/processor/processorDDLResolved=1*sleep(180000)'
-=======
     # run_cdc_server --workdir $WORK_DIR --binary $CDC_BINARY --failpoint 'github.com/pingcap/ticdc/cdc/processorDDLResolved=1*sleep(180000)' # old processor
     run_cdc_server --workdir $WORK_DIR --binary $CDC_BINARY --failpoint 'github.com/pingcap/ticdc/cdc/processor/processorDDLResolved=1*sleep(180000)' # new processor
->>>>>>> 3b5b9aae
 
     TOPIC_NAME="ticdc-ddl-puller-lag-test-$RANDOM"
     case $SINK_TYPE in
